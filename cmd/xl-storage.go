--- conflicted
+++ resolved
@@ -913,13 +913,8 @@
 	ch = make(chan FileInfoVersions)
 	go func() {
 		defer close(ch)
-<<<<<<< HEAD
-		listDir := func(volume, dirPath, dirEntry string) (emptyDir bool, entries []string) {
+		listDir := func(volume, dirPath, dirEntry string) (emptyDir bool, entries []string, delayIsLeaf bool) {
 			entries, err := s.ListDir(ctx, volume, dirPath, -1)
-=======
-		listDir := func(volume, dirPath, dirEntry string) (emptyDir bool, entries []string, delayIsLeaf bool) {
-			entries, err := s.ListDir(volume, dirPath, -1)
->>>>>>> 4b6585d2
 			if err != nil {
 				return false, nil, false
 			}
@@ -1003,13 +998,8 @@
 	ch = make(chan FileInfo)
 	go func() {
 		defer close(ch)
-<<<<<<< HEAD
-		listDir := func(volume, dirPath, dirEntry string) (emptyDir bool, entries []string) {
+		listDir := func(volume, dirPath, dirEntry string) (emptyDir bool, entries []string, delayIsLeaf bool) {
 			entries, err := s.ListDir(ctx, volume, dirPath, -1)
-=======
-		listDir := func(volume, dirPath, dirEntry string) (emptyDir bool, entries []string, delayIsLeaf bool) {
-			entries, err := s.ListDir(volume, dirPath, -1)
->>>>>>> 4b6585d2
 			if err != nil {
 				return false, nil, false
 			}

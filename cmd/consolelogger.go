// Copyright (c) 2015-2021 MinIO, Inc.
//
// This file is part of MinIO Object Storage stack
//
// This program is free software: you can redistribute it and/or modify
// it under the terms of the GNU Affero General Public License as published by
// the Free Software Foundation, either version 3 of the License, or
// (at your option) any later version.
//
// This program is distributed in the hope that it will be useful
// but WITHOUT ANY WARRANTY; without even the implied warranty of
// MERCHANTABILITY or FITNESS FOR A PARTICULAR PURPOSE.  See the
// GNU Affero General Public License for more details.
//
// You should have received a copy of the GNU Affero General Public License
// along with this program.  If not, see <http://www.gnu.org/licenses/>.

package cmd

import (
	"container/ring"
	"context"
	"sync"

	"github.com/minio/madmin-go"
	"github.com/minio/minio/internal/logger"
	"github.com/minio/minio/internal/logger/message/log"
	"github.com/minio/minio/internal/logger/target/console"
	"github.com/minio/minio/internal/logger/target/types"
	"github.com/minio/minio/internal/pubsub"
	xnet "github.com/minio/pkg/net"
)

// number of log messages to buffer
const defaultLogBufferCount = 10000

// HTTPConsoleLoggerSys holds global console logger state
type HTTPConsoleLoggerSys struct {
	sync.RWMutex
	pubsub   *pubsub.PubSub
	console  *console.Target
	nodeName string
	logBuf   *ring.Ring
}

// NewConsoleLogger - creates new HTTPConsoleLoggerSys with all nodes subscribed to
// the console logging pub sub system
func NewConsoleLogger(ctx context.Context) *HTTPConsoleLoggerSys {
	ps := pubsub.New(8)
	return &HTTPConsoleLoggerSys{
		pubsub:  ps,
		console: console.New(),
		logBuf:  ring.New(defaultLogBufferCount),
	}
}

// SetNodeName - sets the node name if any after distributed setup has initialized
func (sys *HTTPConsoleLoggerSys) SetNodeName(nodeName string) {
	if !globalIsDistErasure {
		sys.nodeName = ""
		return
	}

	host, err := xnet.ParseHost(globalLocalNodeName)
	if err != nil {
		logger.FatalIf(err, "Unable to start console logging subsystem")
	}

	sys.nodeName = host.Name
}

// HasLogListeners returns true if console log listeners are registered
// for this node or peers
func (sys *HTTPConsoleLoggerSys) HasLogListeners() bool {
	return sys != nil && sys.pubsub.NumSubscribers(madmin.LogMaskAll) > 0
}

// Subscribe starts console logging for this node.
<<<<<<< HEAD
func (sys *HTTPConsoleLoggerSys) Subscribe(subCh chan pubsub.Maskable, doneCh <-chan struct{}, node string, last int, logKind madmin.LogMask, filter func(entry pubsub.Maskable) bool) {
=======
func (sys *HTTPConsoleLoggerSys) Subscribe(subCh chan interface{}, doneCh <-chan struct{}, node string, last int, logKind string, filter func(entry interface{}) bool) error {
>>>>>>> 95b51c48
	// Enable console logging for remote client.
	if !sys.HasLogListeners() {
		logger.AddSystemTarget(sys)
	}

	cnt := 0
	// by default send all console logs in the ring buffer unless node or limit query parameters
	// are set.
	var lastN []log.Info
	if last > defaultLogBufferCount || last <= 0 {
		last = defaultLogBufferCount
	}

	lastN = make([]log.Info, last)
	sys.RLock()
	sys.logBuf.Do(func(p interface{}) {
		if p != nil {
			lg, ok := p.(log.Info)
			if ok && lg.SendLog(node, logKind) {
				lastN[cnt%last] = lg
				cnt++
			}
		}
	})
	sys.RUnlock()
	// send last n console log messages in order filtered by node
	if cnt > 0 {
		for i := 0; i < last; i++ {
			entry := lastN[(cnt+i)%last]
			if (entry == log.Info{}) {
				continue
			}
			select {
			case subCh <- entry:
			case <-doneCh:
				return nil
			}
		}
	}
<<<<<<< HEAD
	sys.pubsub.Subscribe(pubsub.MaskFromMaskable(madmin.LogMaskAll), subCh, doneCh, filter)
=======

	return sys.pubsub.Subscribe(subCh, doneCh, filter)
>>>>>>> 95b51c48
}

// Init if HTTPConsoleLoggerSys is valid, always returns nil right now
func (sys *HTTPConsoleLoggerSys) Init() error {
	return nil
}

// Endpoint - dummy function for interface compatibility
func (sys *HTTPConsoleLoggerSys) Endpoint() string {
	return sys.console.Endpoint()
}

// String - stringer function for interface compatibility
func (sys *HTTPConsoleLoggerSys) String() string {
	return logger.ConsoleLoggerTgt
}

// Content returns the console stdout log
func (sys *HTTPConsoleLoggerSys) Content() (logs []log.Entry) {
	sys.RLock()
	sys.logBuf.Do(func(p interface{}) {
		if p != nil {
			lg, ok := p.(log.Info)
			if ok {
				if (lg.Entry != log.Entry{}) {
					logs = append(logs, lg.Entry)
				}
			}
		}
	})
	sys.RUnlock()

	return
}

// Cancel - cancels the target
func (sys *HTTPConsoleLoggerSys) Cancel() {
}

// Type - returns type of the target
func (sys *HTTPConsoleLoggerSys) Type() types.TargetType {
	return types.TargetConsole
}

// Send log message 'e' to console and publish to console
// log pubsub system
func (sys *HTTPConsoleLoggerSys) Send(entry interface{}) error {
	var lg log.Info
	switch e := entry.(type) {
	case log.Entry:
		lg = log.Info{Entry: e, NodeName: sys.nodeName}
	case string:
		lg = log.Info{ConsoleMsg: e, NodeName: sys.nodeName}
	}

	sys.pubsub.Publish(lg)
	sys.Lock()
	// add log to ring buffer
	sys.logBuf.Value = lg
	sys.logBuf = sys.logBuf.Next()
	sys.Unlock()

	return sys.console.Send(entry, string(logger.All))
}<|MERGE_RESOLUTION|>--- conflicted
+++ resolved
@@ -76,11 +76,7 @@
 }
 
 // Subscribe starts console logging for this node.
-<<<<<<< HEAD
-func (sys *HTTPConsoleLoggerSys) Subscribe(subCh chan pubsub.Maskable, doneCh <-chan struct{}, node string, last int, logKind madmin.LogMask, filter func(entry pubsub.Maskable) bool) {
-=======
-func (sys *HTTPConsoleLoggerSys) Subscribe(subCh chan interface{}, doneCh <-chan struct{}, node string, last int, logKind string, filter func(entry interface{}) bool) error {
->>>>>>> 95b51c48
+func (sys *HTTPConsoleLoggerSys) Subscribe(subCh chan pubsub.Maskable, doneCh <-chan struct{}, node string, last int, logKind madmin.LogMask, filter func(entry pubsub.Maskable) bool) error {
 	// Enable console logging for remote client.
 	if !sys.HasLogListeners() {
 		logger.AddSystemTarget(sys)
@@ -120,12 +116,7 @@
 			}
 		}
 	}
-<<<<<<< HEAD
-	sys.pubsub.Subscribe(pubsub.MaskFromMaskable(madmin.LogMaskAll), subCh, doneCh, filter)
-=======
-
-	return sys.pubsub.Subscribe(subCh, doneCh, filter)
->>>>>>> 95b51c48
+	return sys.pubsub.Subscribe(pubsub.MaskFromMaskable(madmin.LogMaskAll), subCh, doneCh, filter)
 }
 
 // Init if HTTPConsoleLoggerSys is valid, always returns nil right now

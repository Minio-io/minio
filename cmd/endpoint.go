/*
 * Minio Cloud Storage, (C) 2017 Minio, Inc.
 *
 * Licensed under the Apache License, Version 2.0 (the "License");
 * you may not use this file except in compliance with the License.
 * You may obtain a copy of the License at
 *
 *     http://www.apache.org/licenses/LICENSE-2.0
 *
 * Unless required by applicable law or agreed to in writing, software
 * distributed under the License is distributed on an "AS IS" BASIS,
 * WITHOUT WARRANTIES OR CONDITIONS OF ANY KIND, either express or implied.
 * See the License for the specific language governing permissions and
 * limitations under the License.
 */

package cmd

import (
	"fmt"
	"net"
	"net/url"
	"os"
	"path"
	"path/filepath"
	"runtime"
	"strconv"
	"strings"

	"github.com/minio/minio-go/pkg/set"
	"github.com/minio/minio/cmd/logger"
	"github.com/minio/minio/pkg/cpu"
	"github.com/minio/minio/pkg/disk"
	"github.com/minio/minio/pkg/mem"
	"github.com/minio/minio/pkg/mountinfo"
	xnet "github.com/minio/minio/pkg/net"
)

// EndpointType - enum for endpoint type.
type EndpointType int

const (
	// PathEndpointType - path style endpoint type enum.
	PathEndpointType EndpointType = iota + 1

	// URLEndpointType - URL style endpoint type enum.
	URLEndpointType
)

// Endpoint - any type of endpoint.
type Endpoint struct {
	*url.URL
	IsLocal  bool
	SetIndex int
}

func (endpoint Endpoint) String() string {
	if endpoint.Host == "" {
		return endpoint.Path
	}

	return endpoint.URL.String()
}

// Type - returns type of endpoint.
func (endpoint Endpoint) Type() EndpointType {
	if endpoint.Host == "" {
		return PathEndpointType
	}

	return URLEndpointType
}

// IsHTTPS - returns true if secure for URLEndpointType.
func (endpoint Endpoint) IsHTTPS() bool {
	return endpoint.Scheme == "https"
}

// NewEndpoint - returns new endpoint based on given arguments.
func NewEndpoint(arg string) (ep Endpoint, e error) {
	// isEmptyPath - check whether given path is not empty.
	isEmptyPath := func(path string) bool {
		return path == "" || path == "/" || path == `\`
	}

	if isEmptyPath(arg) {
		return ep, fmt.Errorf("empty or root endpoint is not supported")
	}

	var isLocal bool
	u, err := url.Parse(arg)
	if err == nil && u.Host != "" {
		// URL style of endpoint.
		// Valid URL style endpoint is
		// - Scheme field must contain "http" or "https"
		// - All field should be empty except Host and Path.
		if !((u.Scheme == "http" || u.Scheme == "https") &&
			u.User == nil && u.Opaque == "" && !u.ForceQuery && u.RawQuery == "" && u.Fragment == "") {
			return ep, fmt.Errorf("invalid URL endpoint format")
		}

		var host, port string
		host, port, err = net.SplitHostPort(u.Host)
		if err != nil {
			if !strings.Contains(err.Error(), "missing port in address") {
				return ep, fmt.Errorf("invalid URL endpoint format: %s", err)
			}

			host = u.Host
		} else {
			var p int
			p, err = strconv.Atoi(port)
			if err != nil {
				return ep, fmt.Errorf("invalid URL endpoint format: invalid port number")
			} else if p < 1 || p > 65535 {
				return ep, fmt.Errorf("invalid URL endpoint format: port number must be between 1 to 65535")
			}
		}
		if i := strings.Index(host, "%"); i > -1 {
			host = host[:i]
		}

		if host == "" {
			return ep, fmt.Errorf("invalid URL endpoint format: empty host name")
		}

		// As this is path in the URL, we should use path package, not filepath package.
		// On MS Windows, filepath.Clean() converts into Windows path style ie `/foo` becomes `\foo`
		u.Path = path.Clean(u.Path)
		if isEmptyPath(u.Path) {
			return ep, fmt.Errorf("empty or root path is not supported in URL endpoint")
		}

		// On windows having a preceding "/" will cause problems, if the
		// command line already has C:/<export-folder/ in it. Final resulting
		// path on windows might become C:/C:/ this will cause problems
		// of starting minio server properly in distributed mode on windows.
		// As a special case make sure to trim the separator.

		// NOTE: It is also perfectly fine for windows users to have a path
		// without C:/ since at that point we treat it as relative path
		// and obtain the full filesystem path as well. Providing C:/
		// style is necessary to provide paths other than C:/,
		// such as F:/, D:/ etc.
		//
		// Another additional benefit here is that this style also
		// supports providing \\host\share support as well.
		if runtime.GOOS == globalWindowsOSName {
			if filepath.VolumeName(u.Path[1:]) != "" {
				u.Path = u.Path[1:]
			}
		}

		isLocal, err = isLocalHost(host)
		if err != nil {
			return ep, err
		}
	} else {
		// Only check if the arg is an ip address and ask for scheme since its absent.
		// localhost, example.com, any FQDN cannot be disambiguated from a regular file path such as
		// /mnt/export1. So we go ahead and start the minio server in FS modes in these cases.
		if isHostIP(arg) {
			return ep, fmt.Errorf("invalid URL endpoint format: missing scheme http or https")
		}
		u = &url.URL{Path: path.Clean(arg)}
		isLocal = true
	}

	return Endpoint{
		URL:     u,
		IsLocal: isLocal,
	}, nil
}

// EndpointList - list of same type of endpoint.
type EndpointList []Endpoint

// Nodes - returns number of unique servers.
func (endpoints EndpointList) Nodes() int {
	uniqueNodes := set.NewStringSet()
	for _, endpoint := range endpoints {
		if uniqueNodes.Contains(endpoint.Host) {
			continue
		}
		uniqueNodes.Add(endpoint.Host)
	}
	return len(uniqueNodes)
}

// IsHTTPS - returns true if secure for URLEndpointType.
func (endpoints EndpointList) IsHTTPS() bool {
	return endpoints[0].IsHTTPS()
}

// GetString - returns endpoint string of i-th endpoint (0-based),
// and empty string for invalid indexes.
func (endpoints EndpointList) GetString(i int) string {
	if i < 0 || i >= len(endpoints) {
		return ""
	}
	return endpoints[i].String()
}

// localEndpointsMemUsage - returns ServerMemUsageInfo for only the
// local endpoints from given list of endpoints
func localEndpointsMemUsage(endpoints EndpointList) ServerMemUsageInfo {
	var memUsages []mem.Usage
	var historicUsages []mem.Usage
<<<<<<< HEAD
	var addr string
	seenEndpoints := set.NewStringSet()
=======
	scratchSpace := map[string]bool{}
>>>>>>> 80a35163
	for _, endpoint := range endpoints {
		// Only proceed for local endpoints
		if endpoint.IsLocal {
			if seenEndpoints.Contains(endpoint.Host) {
				continue
			}
<<<<<<< HEAD
			addr = GetLocalPeer(endpoints)
			memUsage := mem.GetUsage()
			memUsages = append(memUsages, memUsage)
			historicUsage := mem.GetHistoricUsage()
			historicUsages = append(historicUsages, historicUsage)
			seenEndpoints.Add(endpoint.Host)
=======
			memUsages = append(memUsages, mem.GetUsage())
			historicUsages = append(historicUsages, mem.GetHistoricUsage())
			scratchSpace[endpoint.Host] = true
>>>>>>> 80a35163
		}
	}
	return ServerMemUsageInfo{
		Addr:          GetLocalPeer(endpoints),
		Usage:         memUsages,
		HistoricUsage: historicUsages,
	}
}

// localEndpointsNetStats - returns ServerNetStatsInfo for only the
// local endpoints from given list of endpoints
func localEndpointsNetStats(endpoints EndpointList) ServerNetStatsInfo {
	var tputs []xnet.Stats
	var oneMinTputs []xnet.Stats
	var fiveMinTputs []xnet.Stats
	var fifteenMinTputs []xnet.Stats
	var addr string
	seenEndpoints := set.NewStringSet()
	for _, endpoint := range endpoints {
		// Only proceed for local endpoints
		if endpoint.IsLocal {
			if seenEndpoints.Contains(endpoint.Host) {
				continue
			}
			addr = GetLocalPeer(endpoints)
			tput := *xnet.GlobalNetStats
			tputs = append(tputs, tput)
			oneMinTput := *xnet.OneMinWindow
			oneMinTputs = append(oneMinTputs, oneMinTput)
			fiveMinTput := *xnet.FiveMinWindow
			fiveMinTputs = append(fiveMinTputs, fiveMinTput)
			fifteenMinTput := *xnet.FifteenMinWindow
			fifteenMinTputs = append(fifteenMinTputs, fifteenMinTput)
			seenEndpoints.Add(endpoint.Host)
		}
	}
	return ServerNetStatsInfo{
		Addr:             addr,
		CurrentNetStats:  tputs,
		OneMinWindow:     oneMinTputs,
		FiveMinWindow:    fiveMinTputs,
		FifteenMinWindow: fifteenMinTputs,
	}
}

// localEndpointsCPULoad - returns ServerCPULoadInfo for only the
// local endpoints from given list of endpoints
func localEndpointsCPULoad(endpoints EndpointList) ServerCPULoadInfo {
	var cpuLoads []cpu.Load
	var historicLoads []cpu.Load
<<<<<<< HEAD
	var addr string
	seenEndpoints := set.NewStringSet()
=======
	scratchSpace := map[string]bool{}
>>>>>>> 80a35163
	for _, endpoint := range endpoints {
		// Only proceed for local endpoints
		if endpoint.IsLocal {
			if seenEndpoints.Contains(endpoint.Host) {
				continue
			}
<<<<<<< HEAD
			addr = GetLocalPeer(endpoints)
			cpuLoad := cpu.GetLoad()
			cpuLoads = append(cpuLoads, cpuLoad)
			historicLoad := cpu.GetHistoricLoad()
			historicLoads = append(historicLoads, historicLoad)
			seenEndpoints.Add(endpoint.Host)
=======
			cpuLoads = append(cpuLoads, cpu.GetLoad())
			historicLoads = append(historicLoads, cpu.GetHistoricLoad())
			scratchSpace[endpoint.Host] = true
>>>>>>> 80a35163
		}
	}
	return ServerCPULoadInfo{
		Addr:         GetLocalPeer(endpoints),
		Load:         cpuLoads,
		HistoricLoad: historicLoads,
	}
}

// localEndpointsDrivePerf - returns ServerDrivesPerfInfo for only the
// local endpoints from given list of endpoints
func localEndpointsDrivePerf(endpoints EndpointList) ServerDrivesPerfInfo {
	var dps []disk.Performance
	for _, endpoint := range endpoints {
		// Only proceed for local endpoints
		if endpoint.IsLocal {
			if _, err := os.Stat(endpoint.Path); err != nil {
				// Since this drive is not available, add relevant details and proceed
				dps = append(dps, disk.Performance{Path: endpoint.Path, Error: err.Error()})
				continue
			}
			dp := disk.GetPerformance(pathJoin(endpoint.Path, minioMetaTmpBucket, mustGetUUID()))
			dp.Path = endpoint.Path
			dps = append(dps, dp)
		}
	}

	return ServerDrivesPerfInfo{
		Addr: GetLocalPeer(endpoints),
		Perf: dps,
	}
}

// NewEndpointList - returns new endpoint list based on input args.
func NewEndpointList(args ...string) (endpoints EndpointList, err error) {
	var endpointType EndpointType
	var scheme string

	uniqueArgs := set.NewStringSet()
	// Loop through args and adds to endpoint list.
	for i, arg := range args {
		endpoint, err := NewEndpoint(arg)
		if err != nil {
			return nil, fmt.Errorf("'%s': %s", arg, err.Error())
		}

		// All endpoints have to be same type and scheme if applicable.
		if i == 0 {
			endpointType = endpoint.Type()
			scheme = endpoint.Scheme
		} else if endpoint.Type() != endpointType {
			return nil, fmt.Errorf("mixed style endpoints are not supported")
		} else if endpoint.Scheme != scheme {
			return nil, fmt.Errorf("mixed scheme is not supported")
		}

		arg = endpoint.String()
		if uniqueArgs.Contains(arg) {
			return nil, fmt.Errorf("duplicate endpoints found")
		}
		uniqueArgs.Add(arg)
		endpoints = append(endpoints, endpoint)
	}
	return endpoints, nil
}

// Checks if there are any cross device mounts.
func checkCrossDeviceMounts(endpoints EndpointList) (err error) {
	var absPaths []string
	for _, endpoint := range endpoints {
		if endpoint.IsLocal {
			var absPath string
			absPath, err = filepath.Abs(endpoint.Path)
			if err != nil {
				return err
			}
			absPaths = append(absPaths, absPath)
		}
	}
	return mountinfo.CheckCrossDevice(absPaths)
}

// CreateEndpoints - validates and creates new endpoints for given args.
func CreateEndpoints(serverAddr string, args ...[]string) (string, EndpointList, SetupType, error) {
	var endpoints EndpointList
	var setupType SetupType
	var err error

	// Check whether serverAddr is valid for this host.
	if err = CheckLocalServerAddr(serverAddr); err != nil {
		return serverAddr, endpoints, setupType, err
	}

	_, serverAddrPort := mustSplitHostPort(serverAddr)

	// For single arg, return FS setup.
	if len(args) == 1 && len(args[0]) == 1 {
		var endpoint Endpoint
		endpoint, err = NewEndpoint(args[0][0])
		if err != nil {
			return serverAddr, endpoints, setupType, err
		}
		if endpoint.Type() != PathEndpointType {
			return serverAddr, endpoints, setupType, uiErrInvalidFSEndpoint(nil).Msg("use path style endpoint for FS setup")
		}
		endpoints = append(endpoints, endpoint)
		setupType = FSSetupType

		// Check for cross device mounts if any.
		if err = checkCrossDeviceMounts(endpoints); err != nil {
			return serverAddr, endpoints, setupType, uiErrInvalidFSEndpoint(nil).Msg(err.Error())
		}
		return serverAddr, endpoints, setupType, nil
	}

	for i, iargs := range args {
		var newEndpoints EndpointList
		// Convert args to endpoints
		var eps EndpointList
		eps, err = NewEndpointList(iargs...)
		if err != nil {
			return serverAddr, endpoints, setupType, uiErrInvalidErasureEndpoints(nil).Msg(err.Error())
		}

		// Check for cross device mounts if any.
		if err = checkCrossDeviceMounts(eps); err != nil {
			return serverAddr, endpoints, setupType, uiErrInvalidErasureEndpoints(nil).Msg(err.Error())
		}

		for _, ep := range eps {
			ep.SetIndex = i
			newEndpoints = append(newEndpoints, ep)
		}
		endpoints = append(endpoints, newEndpoints...)
	}

	// Return XL setup when all endpoints are path style.
	if endpoints[0].Type() == PathEndpointType {
		setupType = XLSetupType
		return serverAddr, endpoints, setupType, nil
	}

	// Here all endpoints are URL style.
	endpointPathSet := set.NewStringSet()
	localEndpointCount := 0
	localServerAddrSet := set.NewStringSet()
	localPortSet := set.NewStringSet()

	for _, endpoint := range endpoints {
		endpointPathSet.Add(endpoint.Path)
		if endpoint.IsLocal {
			localServerAddrSet.Add(endpoint.Host)

			var port string
			_, port, err = net.SplitHostPort(endpoint.Host)
			if err != nil {
				port = serverAddrPort
			}

			localPortSet.Add(port)

			localEndpointCount++
		}
	}

	// No local endpoint found.
	if localEndpointCount == 0 {
		return serverAddr, endpoints, setupType, uiErrInvalidErasureEndpoints(nil).Msg("no endpoint pointing to the local machine is found")
	}

	// Check whether same path is not used in endpoints of a host on different port.
	{
		pathIPMap := make(map[string]set.StringSet)
		for _, endpoint := range endpoints {
			var host string
			host, _, err = net.SplitHostPort(endpoint.Host)
			if err != nil {
				host = endpoint.Host
			}
			hostIPSet, _ := getHostIP(host)
			if IPSet, ok := pathIPMap[endpoint.Path]; ok {
				if !IPSet.Intersection(hostIPSet).IsEmpty() {
					return serverAddr, endpoints, setupType,
						uiErrInvalidErasureEndpoints(nil).Msg(fmt.Sprintf("path '%s' can not be served by different port on same address", endpoint.Path))
				}
				pathIPMap[endpoint.Path] = IPSet.Union(hostIPSet)
			} else {
				pathIPMap[endpoint.Path] = hostIPSet
			}
		}
	}

	// Check whether same path is used for more than 1 local endpoints.
	{
		localPathSet := set.CreateStringSet()
		for _, endpoint := range endpoints {
			if !endpoint.IsLocal {
				continue
			}
			if localPathSet.Contains(endpoint.Path) {
				return serverAddr, endpoints, setupType,
					uiErrInvalidErasureEndpoints(nil).Msg(fmt.Sprintf("path '%s' cannot be served by different address on same server", endpoint.Path))
			}
			localPathSet.Add(endpoint.Path)
		}
	}

	// Check whether serverAddrPort matches at least in one of port used in local endpoints.
	{
		if !localPortSet.Contains(serverAddrPort) {
			if len(localPortSet) > 1 {
				return serverAddr, endpoints, setupType,
					uiErrInvalidErasureEndpoints(nil).Msg("port number in server address must match with one of the port in local endpoints")
			}
			return serverAddr, endpoints, setupType,
				uiErrInvalidErasureEndpoints(nil).Msg("server address and local endpoint have different ports")
		}
	}

	// All endpoints are pointing to local host
	if len(endpoints) == localEndpointCount {
		// If all endpoints have same port number, then this is XL setup using URL style endpoints.
		if len(localPortSet) == 1 {
			if len(localServerAddrSet) > 1 {
				// TODO: Even though all endpoints are local, the local host is referred by different IP/name.
				// eg '172.0.0.1', 'localhost' and 'mylocalhostname' point to same local host.
				//
				// In this case, we bind to 0.0.0.0 ie to all interfaces.
				// The actual way to do is bind to only IPs in uniqueLocalHosts.
				serverAddr = net.JoinHostPort("", serverAddrPort)
			}

			endpointPaths := endpointPathSet.ToSlice()
			endpoints, _ = NewEndpointList(endpointPaths...)
			setupType = XLSetupType
			return serverAddr, endpoints, setupType, nil
		}

		// Even though all endpoints are local, but those endpoints use different ports.
		// This means it is DistXL setup.
	} else {
		// This is DistXL setup.
		// Check whether local server address are not 127.x.x.x
		for _, localServerAddr := range localServerAddrSet.ToSlice() {
			host, _, err := net.SplitHostPort(localServerAddr)
			if err != nil {
				host = localServerAddr
			}

			ipList, err := getHostIP(host)
			logger.FatalIf(err, "unexpected error when resolving host '%s'", host)

			// Filter ipList by IPs those start with '127.' or '::1'
			loopBackIPs := ipList.FuncMatch(func(ip string, matchString string) bool {
				return strings.HasPrefix(ip, "127.") || strings.HasPrefix(ip, "::1")
			}, "")

			// If loop back IP is found and ipList contains only loop back IPs, then error out.
			if len(loopBackIPs) > 0 && len(loopBackIPs) == len(ipList) {
				err = fmt.Errorf("'%s' resolves to loopback address is not allowed for distributed XL", localServerAddr)
				return serverAddr, endpoints, setupType, err
			}
		}
	}

	// Add missing port in all endpoints.
	for i := range endpoints {
		_, port, err := net.SplitHostPort(endpoints[i].Host)
		if err != nil {
			endpoints[i].Host = net.JoinHostPort(endpoints[i].Host, serverAddrPort)
		} else if endpoints[i].IsLocal && serverAddrPort != port {
			// If endpoint is local, but port is different than serverAddrPort, then make it as remote.
			endpoints[i].IsLocal = false
		}
	}

	uniqueArgs := set.NewStringSet()
	for _, endpoint := range endpoints {
		uniqueArgs.Add(endpoint.Host)
	}

	// Error out if we have more than serverCommandLineArgsMax unique servers.
	if len(uniqueArgs.ToSlice()) > serverCommandLineArgsMax {
		err := fmt.Errorf("Unsupported number of endpoints (%s), total number of servers cannot be more than %d", endpoints, serverCommandLineArgsMax)
		return serverAddr, endpoints, setupType, err
	}

	// Error out if we have less than 2 unique servers.
	if len(uniqueArgs.ToSlice()) < 2 && setupType == DistXLSetupType {
		err := fmt.Errorf("Unsupported number of endpoints (%s), minimum number of servers cannot be less than 2 in distributed setup", endpoints)
		return serverAddr, endpoints, setupType, err
	}

	_, dok := os.LookupEnv("MINIO_DOMAIN")
	_, eok := os.LookupEnv("MINIO_ETCD_ENDPOINTS")
	_, iok := os.LookupEnv("MINIO_PUBLIC_IPS")
	if dok && eok && !iok {
		updateDomainIPs(uniqueArgs)
	}

	setupType = DistXLSetupType
	return serverAddr, endpoints, setupType, nil
}

// GetLocalPeer - returns local peer value, returns globalMinioAddr
// for FS and Erasure mode. In case of distributed server return
// the first element from the set of peers which indicate that
// they are local. There is always one entry that is local
// even with repeated server endpoints.
func GetLocalPeer(endpoints EndpointList) (localPeer string) {
	peerSet := set.NewStringSet()
	for _, endpoint := range endpoints {
		if endpoint.Type() != URLEndpointType {
			continue
		}
		if endpoint.IsLocal && endpoint.Host != "" {
			peerSet.Add(endpoint.Host)
		}
	}
	if peerSet.IsEmpty() {
		// Local peer can be empty in FS or Erasure coded mode.
		// If so, return globalMinioHost + globalMinioPort value.
		if globalMinioHost != "" {
			return net.JoinHostPort(globalMinioHost, globalMinioPort)
		}

		return net.JoinHostPort("127.0.0.1", globalMinioPort)
	}
	return peerSet.ToSlice()[0]
}

// GetRemotePeers - get hosts information other than this minio service.
func GetRemotePeers(endpoints EndpointList) []string {
	peerSet := set.NewStringSet()
	for _, endpoint := range endpoints {
		if endpoint.Type() != URLEndpointType {
			continue
		}

		peer := endpoint.Host
		if endpoint.IsLocal {
			if _, port := mustSplitHostPort(peer); port == globalMinioPort {
				continue
			}
		}

		peerSet.Add(peer)
	}

	return peerSet.ToSlice()
}

func updateDomainIPs(endPoints set.StringSet) {
	ipList := set.NewStringSet()
	for e := range endPoints {
		host, _, err := net.SplitHostPort(e)
		if err != nil {
			if strings.Contains(err.Error(), "missing port in address") {
				host = e
			} else {
				continue
			}
		}
		IPs, _ := getHostIP(host)
		ipList = ipList.Union(IPs)
	}
	globalDomainIPs = ipList.FuncMatch(func(ip string, matchString string) bool {
		return !strings.HasPrefix(ip, "127.") || strings.HasPrefix(ip, "::1")
	}, "")
}<|MERGE_RESOLUTION|>--- conflicted
+++ resolved
@@ -1,5 +1,5 @@
 /*
- * Minio Cloud Storage, (C) 2017 Minio, Inc.
+ * Minio Cloud Storage, (C) 2017, 2018, 2019 Minio, Inc.
  *
  * Licensed under the Apache License, Version 2.0 (the "License");
  * you may not use this file except in compliance with the License.
@@ -206,30 +206,16 @@
 func localEndpointsMemUsage(endpoints EndpointList) ServerMemUsageInfo {
 	var memUsages []mem.Usage
 	var historicUsages []mem.Usage
-<<<<<<< HEAD
-	var addr string
 	seenEndpoints := set.NewStringSet()
-=======
-	scratchSpace := map[string]bool{}
->>>>>>> 80a35163
 	for _, endpoint := range endpoints {
 		// Only proceed for local endpoints
 		if endpoint.IsLocal {
 			if seenEndpoints.Contains(endpoint.Host) {
 				continue
 			}
-<<<<<<< HEAD
-			addr = GetLocalPeer(endpoints)
-			memUsage := mem.GetUsage()
-			memUsages = append(memUsages, memUsage)
-			historicUsage := mem.GetHistoricUsage()
-			historicUsages = append(historicUsages, historicUsage)
-			seenEndpoints.Add(endpoint.Host)
-=======
 			memUsages = append(memUsages, mem.GetUsage())
 			historicUsages = append(historicUsages, mem.GetHistoricUsage())
-			scratchSpace[endpoint.Host] = true
->>>>>>> 80a35163
+      seenEndpoints.Add(endpoint.Host)
 		}
 	}
 	return ServerMemUsageInfo{
@@ -280,30 +266,16 @@
 func localEndpointsCPULoad(endpoints EndpointList) ServerCPULoadInfo {
 	var cpuLoads []cpu.Load
 	var historicLoads []cpu.Load
-<<<<<<< HEAD
-	var addr string
 	seenEndpoints := set.NewStringSet()
-=======
-	scratchSpace := map[string]bool{}
->>>>>>> 80a35163
 	for _, endpoint := range endpoints {
 		// Only proceed for local endpoints
 		if endpoint.IsLocal {
 			if seenEndpoints.Contains(endpoint.Host) {
 				continue
 			}
-<<<<<<< HEAD
-			addr = GetLocalPeer(endpoints)
-			cpuLoad := cpu.GetLoad()
-			cpuLoads = append(cpuLoads, cpuLoad)
-			historicLoad := cpu.GetHistoricLoad()
-			historicLoads = append(historicLoads, historicLoad)
-			seenEndpoints.Add(endpoint.Host)
-=======
 			cpuLoads = append(cpuLoads, cpu.GetLoad())
 			historicLoads = append(historicLoads, cpu.GetHistoricLoad())
-			scratchSpace[endpoint.Host] = true
->>>>>>> 80a35163
+			seenEndpoints.Add(endpoint.Host)
 		}
 	}
 	return ServerCPULoadInfo{

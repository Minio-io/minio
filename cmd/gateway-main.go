/*
 * Minio Cloud Storage, (C) 2017 Minio, Inc.
 *
 * Licensed under the Apache License, Version 2.0 (the "License");
 * you may not use this file except in compliance with the License.
 * You may obtain a copy of the License at
 *
 *     http://www.apache.org/licenses/LICENSE-2.0
 *
 * Unless required by applicable law or agreed to in writing, software
 * distributed under the License is distributed on an "AS IS" BASIS,
 * WITHOUT WARRANTIES OR CONDITIONS OF ANY KIND, either express or implied.
 * See the License for the specific language governing permissions and
 * limitations under the License.
 */

package cmd

import (
	"errors"
	"fmt"
	"net/url"
	"os"
	"os/signal"
	"runtime"
	"strings"
	"syscall"

	"github.com/gorilla/mux"
	"github.com/minio/cli"
	miniohttp "github.com/minio/minio/pkg/http"
)

const azureGatewayTemplate = `NAME:
  {{.HelpName}} - {{.Usage}}

USAGE:
  {{.HelpName}} {{if .VisibleFlags}}[FLAGS]{{end}} [ENDPOINT]
{{if .VisibleFlags}}
FLAGS:
  {{range .VisibleFlags}}{{.}}
  {{end}}{{end}}
ENDPOINT:
  Azure server endpoint. Default ENDPOINT is https://core.windows.net

ENVIRONMENT VARIABLES:
  ACCESS:
     MINIO_ACCESS_KEY: Username or access key of Azure storage.
     MINIO_SECRET_KEY: Password or secret key of Azure storage.

  BROWSER:
     MINIO_BROWSER: To disable web browser access, set this value to "off".

EXAMPLES:
  1. Start minio gateway server for Azure Blob Storage backend.
      $ export MINIO_ACCESS_KEY=azureaccountname
      $ export MINIO_SECRET_KEY=azureaccountkey
      $ {{.HelpName}}

  2. Start minio gateway server for Azure Blob Storage backend on custom endpoint.
      $ export MINIO_ACCESS_KEY=azureaccountname
      $ export MINIO_SECRET_KEY=azureaccountkey
      $ {{.HelpName}} https://azure.example.com
`

const s3GatewayTemplate = `NAME:
  {{.HelpName}} - {{.Usage}}

USAGE:
  {{.HelpName}} {{if .VisibleFlags}}[FLAGS]{{end}} [ENDPOINT]
{{if .VisibleFlags}}
FLAGS:
  {{range .VisibleFlags}}{{.}}
  {{end}}{{end}}
ENDPOINT:
  S3 server endpoint. Default ENDPOINT is https://s3.amazonaws.com

ENVIRONMENT VARIABLES:
  ACCESS:
     MINIO_ACCESS_KEY: Username or access key of S3 storage.
     MINIO_SECRET_KEY: Password or secret key of S3 storage.

  BROWSER:
     MINIO_BROWSER: To disable web browser access, set this value to "off".

EXAMPLES:
  1. Start minio gateway server for AWS S3 backend.
      $ export MINIO_ACCESS_KEY=accesskey
      $ export MINIO_SECRET_KEY=secretkey
      $ {{.HelpName}}

  2. Start minio gateway server for S3 backend on custom endpoint.
      $ export MINIO_ACCESS_KEY=Q3AM3UQ867SPQQA43P2F
      $ export MINIO_SECRET_KEY=zuf+tfteSlswRu7BJ86wekitnifILbZam1KYY3TG
      $ {{.HelpName}} https://play.minio.io:9000
`

const gcsGatewayTemplate = `NAME:
  {{.HelpName}} - {{.Usage}}

USAGE:
  {{.HelpName}} {{if .VisibleFlags}}[FLAGS]{{end}} PROJECTID
{{if .VisibleFlags}}
FLAGS:
  {{range .VisibleFlags}}{{.}}
  {{end}}{{end}}
PROJECTID:
  GCS project id, there are no defaults this is mandatory.

ENVIRONMENT VARIABLES:
  ACCESS:
     MINIO_ACCESS_KEY: Username or access key of GCS.
     MINIO_SECRET_KEY: Password or secret key of GCS.

  BROWSER:
     MINIO_BROWSER: To disable web browser access, set this value to "off".

EXAMPLES:
  1. Start minio gateway server for GCS backend.
      $ export GOOGLE_APPLICATION_CREDENTIALS=/path/to/credentials.json
      (Instructions to generate credentials : https://developers.google.com/identity/protocols/application-default-credentials)
      $ export MINIO_ACCESS_KEY=accesskey
      $ export MINIO_SECRET_KEY=secretkey
      $ {{.HelpName}} mygcsprojectid

`

const siaGatewayTemplate = `NAME:
  {{.HelpName}} - {{.Usage}}

USAGE:
  {{.HelpName}} {{if .VisibleFlags}}[FLAGS]{{end}}
{{if .VisibleFlags}}
FLAGS:
  {{range .VisibleFlags}}{{.}}
  {{end}}{{end}}

EXAMPLES:
  1. Start minio gateway server for GCS backend.
      $ {{.HelpName}}

`

var (
	azureBackendCmd = cli.Command{
		Name:               "azure",
		Usage:              "Microsoft Azure Blob Storage.",
		Action:             azureGatewayMain,
		CustomHelpTemplate: azureGatewayTemplate,
		Flags:              append(serverFlags, globalFlags...),
		HideHelpCommand:    true,
	}

	s3BackendCmd = cli.Command{
		Name:               "s3",
		Usage:              "Amazon Simple Storage Service (S3).",
		Action:             s3GatewayMain,
		CustomHelpTemplate: s3GatewayTemplate,
		Flags:              append(serverFlags, globalFlags...),
		HideHelpCommand:    true,
	}
	gcsBackendCmd = cli.Command{
		Name:               "gcs",
		Usage:              "Google Cloud Storage.",
		Action:             gcsGatewayMain,
		CustomHelpTemplate: gcsGatewayTemplate,
		Flags:              append(serverFlags, globalFlags...),
		HideHelpCommand:    true,
	}
	siaBackendCmd = cli.Command{
		Name:               "sia",
		Usage:              "Sia Decentralized Private Cloud Storage.",
		Action:             siaGatewayMain,
		CustomHelpTemplate: siaGatewayTemplate,
		Flags:              append(serverFlags, globalFlags...),
		HideHelpCommand:    true,
	}

	gatewayCmd = cli.Command{
		Name:            "gateway",
		Usage:           "Start object storage gateway.",
		Flags:           append(serverFlags, globalFlags...),
		HideHelpCommand: true,
		Subcommands:     []cli.Command{azureBackendCmd, s3BackendCmd, gcsBackendCmd, siaBackendCmd},
	}
)

// Represents the type of the gateway backend.
type gatewayBackend string

const (
	azureBackend gatewayBackend = "azure"
	s3Backend    gatewayBackend = "s3"
	gcsBackend   gatewayBackend = "gcs"
	siaBackend   gatewayBackend = "sia"
	// Add more backends here.
)

// Initialize gateway layer depending on the backend type.
// Supported backend types are
//
// - Azure Blob Storage.
// - AWS S3.
// - Google Cloud Storage.
// - Sia Decentralized Private Cloud.
// - Add your favorite backend here.
func newGatewayLayer(backendType gatewayBackend, arg string) (gw GatewayLayer, err error) {
	switch backendType {
	case azureBackend:
		gw, err = newAzureLayer(arg)
	case s3Backend:
		gw, err = newS3Gateway(arg)
	case gcsBackend:
		// FIXME: The following print command is temporary and
		// will be removed when gcs is ready for production use.
		log.Println(colorYellow("\n               *** Warning: Not Ready for Production ***"))
<<<<<<< HEAD
		return newGCSGateway(arg)
    case siaBackend:
		log.Println(colorYellow("\n               *** Warning: Sia Not Ready for Production ***"))
		return newSiaGateway(arg)
=======
		gw, err = newGCSGateway(arg)
	default:
		return nil, fmt.Errorf("Unrecognized backend type %s", backendType)
	}

	if err = initBucketPoliciesGW(gw); err != nil {
		return nil, err
>>>>>>> ecc04c02
	}

	return gw, nil
}

// Return endpoint.
func parseGatewayEndpoint(arg string) (endPoint string, secure bool, err error) {
	schemeSpecified := len(strings.Split(arg, "://")) > 1
	if !schemeSpecified {
		// Default connection will be "secure".
		arg = "https://" + arg
	}

	u, err := url.Parse(arg)
	if err != nil {
		return "", false, err
	}

	switch u.Scheme {
	case "http":
		return u.Host, false, nil
	case "https":
		return u.Host, true, nil
	default:
		return "", false, fmt.Errorf("Unrecognized scheme %s", u.Scheme)
	}
}

// Validate gateway arguments.
func validateGatewayArguments(serverAddr, endpointAddr string) error {
	if err := CheckLocalServerAddr(serverAddr); err != nil {
		return err
	}

	if runtime.GOOS == "darwin" {
		_, port := mustSplitHostPort(serverAddr)
		// On macOS, if a process already listens on LOCALIPADDR:PORT, net.Listen() falls back
		// to IPv6 address i.e minio will start listening on IPv6 address whereas another
		// (non-)minio process is listening on IPv4 of given port.
		// To avoid this error situation we check for port availability only for macOS.
		if err := checkPortAvailability(port); err != nil {
			return err
		}
	}

	if endpointAddr != "" {
		// Reject the endpoint if it points to the gateway handler itself.
		sameTarget, err := sameLocalAddrs(endpointAddr, serverAddr)
		if err != nil {
			return err
		}
		if sameTarget {
			return errors.New("endpoint points to the local gateway")
		}
	}
	return nil
}

// Handler for 'minio gateway azure' command line.
func azureGatewayMain(ctx *cli.Context) {
	if ctx.Args().Present() && ctx.Args().First() == "help" {
		cli.ShowCommandHelpAndExit(ctx, "azure", 1)
	}

	// Validate gateway arguments.
	fatalIf(validateGatewayArguments(ctx.GlobalString("address"), ctx.Args().First()), "Invalid argument")

	gatewayMain(ctx, azureBackend)
}

// Handler for 'minio gateway s3' command line.
func s3GatewayMain(ctx *cli.Context) {
	if ctx.Args().Present() && ctx.Args().First() == "help" {
		cli.ShowCommandHelpAndExit(ctx, "s3", 1)
	}

	// Validate gateway arguments.
	fatalIf(validateGatewayArguments(ctx.GlobalString("address"), ctx.Args().First()), "Invalid argument")

	gatewayMain(ctx, s3Backend)
}

// Handler for 'minio gateway gcs' command line
func gcsGatewayMain(ctx *cli.Context) {
	if ctx.Args().Present() && ctx.Args().First() == "help" {
		cli.ShowCommandHelpAndExit(ctx, "gcs", 1)
	}

	if !isValidGCSProjectIDFormat(ctx.Args().First()) {
		errorIf(errGCSInvalidProjectID, "Unable to start GCS gateway with %s", ctx.Args().First())
		cli.ShowCommandHelpAndExit(ctx, "gcs", 1)
	}

	gatewayMain(ctx, gcsBackend)
}

// Handler for 'minio gateway sia' command line
func siaGatewayMain(ctx *cli.Context) {
	if ctx.Args().Present() && ctx.Args().First() == "help" {
		cli.ShowCommandHelpAndExit(ctx, "sia", 1)
	}

	gatewayMain(ctx, siaBackend)
}

// Handler for 'minio gateway'.
func gatewayMain(ctx *cli.Context, backendType gatewayBackend) {
	// Get quiet flag from command line argument.
	quietFlag := ctx.Bool("quiet") || ctx.GlobalBool("quiet")
	if quietFlag {
		log.EnableQuiet()
	}

	// Handle common command args.
	handleCommonCmdArgs(ctx)

	// Handle common env vars.
	handleCommonEnvVars()

    // Sia doesn't need envs
    if gatewayBackend(backendType) != siaBackend {
		// Validate if we have access, secret set through environment.
		if !globalIsEnvCreds {
			fatalIf(fmt.Errorf("Access and Secret keys should be set through ENVs for backend [%s]", backendType), "")
		}
	}

	// Create certs path.
	fatalIf(createConfigDir(), "Unable to create configuration directories.")

	// Initialize gateway config.
	initConfig()

	// Enable loggers as per configuration file.
	enableLoggers()

	// Init the error tracing module.
	initError()

	// Check and load SSL certificates.
	var err error
	globalPublicCerts, globalRootCAs, globalTLSCertificate, globalIsSSL, err = getSSLConfig()
	fatalIf(err, "Invalid SSL certificate file")

	initNSLock(false) // Enable local namespace lock.

	newObject, err := newGatewayLayer(backendType, ctx.Args().First())
	fatalIf(err, "Unable to initialize gateway layer")

	router := mux.NewRouter().SkipClean(true)

	// Register web router when its enabled.
	if globalIsBrowserEnabled {
		fatalIf(registerWebRouter(router), "Unable to configure web browser")
	}
	registerGatewayAPIRouter(router, newObject)

	var handlerFns = []HandlerFunc{
		// Validate all the incoming paths.
		setPathValidityHandler,
		// Limits all requests size to a maximum fixed limit
		setRequestSizeLimitHandler,
		// Adds 'crossdomain.xml' policy handler to serve legacy flash clients.
		setCrossDomainPolicy,
		// Validates all incoming requests to have a valid date header.
		// Redirect some pre-defined browser request paths to a static location prefix.
		setBrowserRedirectHandler,
		// Validates if incoming request is for restricted buckets.
		setPrivateBucketHandler,
		// Adds cache control for all browser requests.
		setBrowserCacheControlHandler,
		// Validates all incoming requests to have a valid date header.
		setTimeValidityHandler,
		// CORS setting for all browser API requests.
		setCorsHandler,
		// Validates all incoming URL resources, for invalid/unsupported
		// resources client receives a HTTP error.
		setIgnoreResourcesHandler,
		// Auth handler verifies incoming authorization headers and
		// routes them accordingly. Client receives a HTTP error for
		// invalid/unsupported signatures.
		setAuthHandler,
		// Add new handlers here.

	}

	globalHTTPServer = miniohttp.NewServer([]string{ctx.GlobalString("address")}, registerHandlers(router, handlerFns...), globalTLSCertificate)

	// Start server, automatically configures TLS if certs are available.
	go func() {
		globalHTTPServerErrorCh <- globalHTTPServer.Start()
	}()

	signal.Notify(globalOSSignalCh, os.Interrupt, syscall.SIGTERM)

	// Once endpoints are finalized, initialize the new object api.
	globalObjLayerMutex.Lock()
	globalObjectAPI = newObject
	globalObjLayerMutex.Unlock()

	// Prints the formatted startup message once object layer is initialized.
	if !quietFlag {
		mode := ""
		switch gatewayBackend(backendType) {
		case azureBackend:
			mode = globalMinioModeGatewayAzure
		case gcsBackend:
			mode = globalMinioModeGatewayGCS
		case s3Backend:
			mode = globalMinioModeGatewayS3
	 	case siaBackend:
			mode = globalMinioModeGatewaySia
		}

		// Check update mode.
		checkUpdate(mode)

		// Print gateway startup message.
		printGatewayStartupMessage(getAPIEndpoints(ctx.String("address")), backendType)
	}

	handleSignals()
}<|MERGE_RESOLUTION|>--- conflicted
+++ resolved
@@ -214,20 +214,18 @@
 		// FIXME: The following print command is temporary and
 		// will be removed when gcs is ready for production use.
 		log.Println(colorYellow("\n               *** Warning: Not Ready for Production ***"))
-<<<<<<< HEAD
-		return newGCSGateway(arg)
+		gw, err = newGCSGateway(arg)
     case siaBackend:
 		log.Println(colorYellow("\n               *** Warning: Sia Not Ready for Production ***"))
-		return newSiaGateway(arg)
-=======
-		gw, err = newGCSGateway(arg)
+		gw, err = newSiaGateway(arg)
+
 	default:
 		return nil, fmt.Errorf("Unrecognized backend type %s", backendType)
 	}
 
 	if err = initBucketPoliciesGW(gw); err != nil {
 		return nil, err
->>>>>>> ecc04c02
+		
 	}
 
 	return gw, nil

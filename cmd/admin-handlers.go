--- conflicted
+++ resolved
@@ -1454,24 +1454,16 @@
 	peers, _ := newPeerRestClients(globalEndpoints)
 	mask := pubsub.MaskFromMaskable(traceOpts.TraceTypes())
 
-<<<<<<< HEAD
-	globalTrace.Subscribe(mask, traceCh, ctx.Done(), func(entry pubsub.Maskable) bool {
+	err = globalTrace.Subscribe(mask, traceCh, ctx.Done(), func(entry pubsub.Maskable) bool {
 		if e, ok := entry.(madmin.TraceInfo); ok {
 			return shouldTrace(e, traceOpts)
 		}
 		return false
 	})
-=======
-	traceFn := func(entry interface{}) bool {
-		return mustTrace(entry, traceOpts)
-	}
-
-	err = globalTrace.Subscribe(traceCh, ctx.Done(), traceFn)
 	if err != nil {
 		writeErrorResponseJSON(ctx, w, errorCodes.ToAPIErr(ErrSlowDown), r.URL)
 		return
 	}
->>>>>>> 95b51c48
 
 	for _, peer := range peers {
 		if peer == nil {

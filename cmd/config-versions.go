--- conflicted
+++ resolved
@@ -699,7 +699,6 @@
 // IMPORTANT NOTE: When updating this struct make sure that
 // serverConfig.ConfigDiff() is updated as necessary.
 type serverConfigV27 struct {
-<<<<<<< HEAD
 	quick.Config `json:"-"` // ignore interfaces
 
 	Version string `json:"version"`
@@ -734,8 +733,6 @@
 // IMPORTANT NOTE: When updating this struct make sure that
 // serverConfig.ConfigDiff() is updated as necessary.
 type serverConfigV28 struct {
-=======
->>>>>>> eb391a53
 	quick.Config `json:"-"` // ignore interfaces
 
 	Version string `json:"version"`

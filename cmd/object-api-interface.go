/*
 * MinIO Cloud Storage, (C) 2016-2020 MinIO, Inc.
 *
 * Licensed under the Apache License, Version 2.0 (the "License");
 * you may not use this file except in compliance with the License.
 * You may obtain a copy of the License at
 *
 *     http://www.apache.org/licenses/LICENSE-2.0
 *
 * Unless required by applicable law or agreed to in writing, software
 * distributed under the License is distributed on an "AS IS" BASIS,
 * WITHOUT WARRANTIES OR CONDITIONS OF ANY KIND, either express or implied.
 * See the License for the specific language governing permissions and
 * limitations under the License.
 */

package cmd

import (
	"context"
	"io"
	"net/http"
	"time"

	"github.com/minio/minio-go/v7/pkg/encrypt"
	"github.com/minio/minio-go/v7/pkg/tags"
	"github.com/minio/minio/pkg/bucket/policy"
	"github.com/minio/minio/pkg/madmin"
)

// CheckPreconditionFn returns true if precondition check failed.
type CheckPreconditionFn func(o ObjectInfo) bool

// GetObjectInfoFn is the signature of GetObjectInfo function.
type GetObjectInfoFn func(ctx context.Context, bucket, object string, opts ObjectOptions) (ObjectInfo, error)

// ObjectOptions represents object options for ObjectLayer object operations
type ObjectOptions struct {
	ServerSideEncryption encrypt.ServerSide
	VersionSuspended     bool      // indicates if the bucket was previously versioned but is currently suspended.
	Versioned            bool      // indicates if the bucket is versioned
	WalkVersions         bool      // indicates if the we are interested in walking versions
	VersionID            string    // Specifies the versionID which needs to be overwritten or read
	MTime                time.Time // Is only set in POST/PUT operations
	Expires              time.Time // Is only used in POST/PUT operations

	DeleteMarker                  bool                                                  // Is only set in DELETE operations for delete marker replication
	UserDefined                   map[string]string                                     // only set in case of POST/PUT operations
	PartNumber                    int                                                   // only useful in case of GetObject/HeadObject
	CheckPrecondFn                CheckPreconditionFn                                   // only set during GetObject/HeadObject/CopyObjectPart preconditional valuation
	DeleteMarkerReplicationStatus string                                                // Is only set in DELETE operations
	VersionPurgeStatus            VersionPurgeStatusType                                // Is only set in DELETE operations for delete marker version to be permanently deleted.
	TransitionStatus              string                                                // status of the transition
	NoLock                        bool                                                  // indicates to lower layers if the caller is expecting to hold locks.
	ProxyRequest                  bool                                                  // only set for GET/HEAD in active-active replication scenario
	ProxyHeaderSet                bool                                                  // only set for GET/HEAD in active-active replication scenario
	ParentIsObject                func(ctx context.Context, bucket, parent string) bool // Used to verify if parent is an object.
}

// BucketOptions represents bucket options for ObjectLayer bucket operations
type BucketOptions struct {
	Location          string
	LockEnabled       bool
	VersioningEnabled bool
}

// LockType represents required locking for ObjectLayer operations
type LockType int

const (
	noLock LockType = iota
	readLock
	writeLock
)

// BackendMetrics - represents bytes served from backend
type BackendMetrics struct {
	bytesReceived uint64
	bytesSent     uint64
	requestStats  RequestStats
}

// ObjectLayer implements primitives for object API layer.
type ObjectLayer interface {
	// Locking operations on object.
	NewNSLock(bucket string, objects ...string) RWLocker

	// Storage operations.
	Shutdown(context.Context) error
	NSScanner(ctx context.Context, bf *bloomFilter, updates chan<- DataUsageInfo) error

<<<<<<< HEAD
	BackendInfo() madmin.BackendInfo
	StorageInfo(ctx context.Context) (StorageInfo, []error) // local queries only local disks
=======
	BackendInfo() BackendInfo
	StorageInfo(ctx context.Context) (StorageInfo, []error)
	LocalStorageInfo(ctx context.Context) (StorageInfo, []error)
>>>>>>> c6a120df

	// Bucket operations.
	MakeBucketWithLocation(ctx context.Context, bucket string, opts BucketOptions) error
	GetBucketInfo(ctx context.Context, bucket string) (bucketInfo BucketInfo, err error)
	ListBuckets(ctx context.Context) (buckets []BucketInfo, err error)
	DeleteBucket(ctx context.Context, bucket string, forceDelete bool) error
	ListObjects(ctx context.Context, bucket, prefix, marker, delimiter string, maxKeys int) (result ListObjectsInfo, err error)
	ListObjectsV2(ctx context.Context, bucket, prefix, continuationToken, delimiter string, maxKeys int, fetchOwner bool, startAfter string) (result ListObjectsV2Info, err error)
	ListObjectVersions(ctx context.Context, bucket, prefix, marker, versionMarker, delimiter string, maxKeys int) (result ListObjectVersionsInfo, err error)
	// Walk lists all objects including versions, delete markers.
	Walk(ctx context.Context, bucket, prefix string, results chan<- ObjectInfo, opts ObjectOptions) error

	// Object operations.

	// GetObjectNInfo returns a GetObjectReader that satisfies the
	// ReadCloser interface. The Close method unlocks the object
	// after reading, so it must always be called after usage.
	//
	// IMPORTANTLY, when implementations return err != nil, this
	// function MUST NOT return a non-nil ReadCloser.
	GetObjectNInfo(ctx context.Context, bucket, object string, rs *HTTPRangeSpec, h http.Header, lockType LockType, opts ObjectOptions) (reader *GetObjectReader, err error)
	GetObjectInfo(ctx context.Context, bucket, object string, opts ObjectOptions) (objInfo ObjectInfo, err error)
	PutObject(ctx context.Context, bucket, object string, data *PutObjReader, opts ObjectOptions) (objInfo ObjectInfo, err error)
	CopyObject(ctx context.Context, srcBucket, srcObject, destBucket, destObject string, srcInfo ObjectInfo, srcOpts, dstOpts ObjectOptions) (objInfo ObjectInfo, err error)
	DeleteObject(ctx context.Context, bucket, object string, opts ObjectOptions) (ObjectInfo, error)
	DeleteObjects(ctx context.Context, bucket string, objects []ObjectToDelete, opts ObjectOptions) ([]DeletedObject, []error)

	// Multipart operations.
	ListMultipartUploads(ctx context.Context, bucket, prefix, keyMarker, uploadIDMarker, delimiter string, maxUploads int) (result ListMultipartsInfo, err error)
	NewMultipartUpload(ctx context.Context, bucket, object string, opts ObjectOptions) (uploadID string, err error)
	CopyObjectPart(ctx context.Context, srcBucket, srcObject, destBucket, destObject string, uploadID string, partID int,
		startOffset int64, length int64, srcInfo ObjectInfo, srcOpts, dstOpts ObjectOptions) (info PartInfo, err error)
	PutObjectPart(ctx context.Context, bucket, object, uploadID string, partID int, data *PutObjReader, opts ObjectOptions) (info PartInfo, err error)
	GetMultipartInfo(ctx context.Context, bucket, object, uploadID string, opts ObjectOptions) (info MultipartInfo, err error)
	ListObjectParts(ctx context.Context, bucket, object, uploadID string, partNumberMarker int, maxParts int, opts ObjectOptions) (result ListPartsInfo, err error)
	AbortMultipartUpload(ctx context.Context, bucket, object, uploadID string, opts ObjectOptions) error
	CompleteMultipartUpload(ctx context.Context, bucket, object, uploadID string, uploadedParts []CompletePart, opts ObjectOptions) (objInfo ObjectInfo, err error)

	// Policy operations
	SetBucketPolicy(context.Context, string, *policy.Policy) error
	GetBucketPolicy(context.Context, string) (*policy.Policy, error)
	DeleteBucketPolicy(context.Context, string) error

	// Supported operations check
	IsNotificationSupported() bool
	IsListenSupported() bool
	IsEncryptionSupported() bool
	IsTaggingSupported() bool
	IsCompressionSupported() bool

	SetDriveCounts() []int // list of erasure stripe size for each pool in order.

	// Healing operations.
	HealFormat(ctx context.Context, dryRun bool) (madmin.HealResultItem, error)
	HealBucket(ctx context.Context, bucket string, opts madmin.HealOpts) (madmin.HealResultItem, error)
	HealObject(ctx context.Context, bucket, object, versionID string, opts madmin.HealOpts) (madmin.HealResultItem, error)
	HealObjects(ctx context.Context, bucket, prefix string, opts madmin.HealOpts, fn HealObjectFn) error

	// Backend related metrics
	GetMetrics(ctx context.Context) (*BackendMetrics, error)

	// Returns health of the backend
	Health(ctx context.Context, opts HealthOptions) HealthResult
	ReadHealth(ctx context.Context) bool

	// ObjectTagging operations
	PutObjectTags(context.Context, string, string, string, ObjectOptions) (ObjectInfo, error)
	GetObjectTags(context.Context, string, string, ObjectOptions) (*tags.Tags, error)
	DeleteObjectTags(context.Context, string, string, ObjectOptions) (ObjectInfo, error)
}

// GetObject - TODO(aead): This function just acts as an adapter for GetObject tests and benchmarks
// since the GetObject method of the ObjectLayer interface has been removed. Once, the
// tests are adjusted to use GetObjectNInfo this function can be removed.
func GetObject(ctx context.Context, api ObjectLayer, bucket, object string, startOffset int64, length int64, writer io.Writer, etag string, opts ObjectOptions) (err error) {
	var header http.Header
	if etag != "" {
		header.Set("ETag", etag)
	}
	Range := &HTTPRangeSpec{Start: startOffset, End: startOffset + length}

	reader, err := api.GetObjectNInfo(ctx, bucket, object, Range, header, readLock, opts)
	if err != nil {
		return err
	}
	defer reader.Close()

	_, err = io.Copy(writer, reader)
	return err
}<|MERGE_RESOLUTION|>--- conflicted
+++ resolved
@@ -89,14 +89,9 @@
 	Shutdown(context.Context) error
 	NSScanner(ctx context.Context, bf *bloomFilter, updates chan<- DataUsageInfo) error
 
-<<<<<<< HEAD
 	BackendInfo() madmin.BackendInfo
-	StorageInfo(ctx context.Context) (StorageInfo, []error) // local queries only local disks
-=======
-	BackendInfo() BackendInfo
 	StorageInfo(ctx context.Context) (StorageInfo, []error)
 	LocalStorageInfo(ctx context.Context) (StorageInfo, []error)
->>>>>>> c6a120df
 
 	// Bucket operations.
 	MakeBucketWithLocation(ctx context.Context, bucket string, opts BucketOptions) error

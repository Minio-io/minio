--- conflicted
+++ resolved
@@ -504,12 +504,7 @@
 			}
 
 			// Dynamic time delay.
-<<<<<<< HEAD
 			wait := crawlerSleeper.Timer(ctx)
-=======
-			t := UTCNow()
-
->>>>>>> 96c0ce1f
 			resolver.bucket = bucket
 
 			foundObjs := false
@@ -607,12 +602,9 @@
 				// If we have quorum, found directories, but no objects, issue heal to delete the dangling.
 				objAPI.HealObjects(ctx, bucket, prefix, madmin.HealOpts{Recursive: true, Remove: true},
 					func(bucket, object, versionID string) error {
-<<<<<<< HEAD
 						// Wait for each heal as per crawler frequency.
 						wait()
 						wait = crawlerSleeper.Timer(ctx)
-=======
->>>>>>> 96c0ce1f
 						return bgSeq.queueHealTask(healSource{
 							bucket:    bucket,
 							object:    object,

--- conflicted
+++ resolved
@@ -31,7 +31,6 @@
 	"path"
 	"strings"
 	"sync"
-	"sync/atomic"
 	"time"
 
 	"github.com/bits-and-blooms/bloom/v3"
@@ -66,15 +65,8 @@
 
 	dataScannerLeaderLockTimeout = newDynamicTimeout(30*time.Second, 10*time.Second)
 	// Sleeper values are updated when config is loaded.
-<<<<<<< HEAD
 	scannerSleeper = newDynamicSleeper(10, 10*time.Second, true)
-	scannerCycle   = &safeDuration{
-		t: uint64(dataScannerStartDelay),
-	}
-=======
-	scannerSleeper = newDynamicSleeper(10, 10*time.Second)
 	scannerCycle   = uatomic.NewDuration(dataScannerStartDelay)
->>>>>>> 95b51c48
 )
 
 // initDataScanner will start the scanner in the background.
@@ -94,21 +86,6 @@
 	}()
 }
 
-<<<<<<< HEAD
-type safeDuration struct {
-	t uint64
-}
-
-func (s *safeDuration) Update(t time.Duration) {
-	atomic.StoreUint64(&s.t, uint64(t))
-}
-
-func (s *safeDuration) Get() time.Duration {
-	return time.Duration(atomic.LoadUint64(&s.t))
-}
-
-=======
->>>>>>> 95b51c48
 func getCycleScanMode(currentCycle, bitrotStartCycle uint64, bitrotStartTime time.Time) madmin.HealScanMode {
 	bitrotCycle := globalHealConfig.BitrotScanCycle()
 	switch bitrotCycle {

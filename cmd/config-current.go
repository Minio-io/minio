--- conflicted
+++ resolved
@@ -70,11 +70,8 @@
 		config.ScannerSubSys:        scanner.DefaultKVS,
 		config.SubnetSubSys:         subnet.DefaultKVS,
 		config.CallhomeSubSys:       callhome.DefaultKVS,
-<<<<<<< HEAD
 		config.DriveSubSys:          drive.DefaultKVS,
-=======
 		config.CacheSubSys:          cache.DefaultKVS,
->>>>>>> fba88383
 	}
 	for k, v := range notify.DefaultNotificationKVS {
 		kvs[k] = v
@@ -267,11 +264,8 @@
 		config.LambdaWebhookSubSys:  lambda.HelpWebhook,
 		config.SubnetSubSys:         subnet.HelpSubnet,
 		config.CallhomeSubSys:       callhome.HelpCallhome,
-<<<<<<< HEAD
 		config.DriveSubSys:          drive.HelpDrive,
-=======
 		config.CacheSubSys:          cache.Help,
->>>>>>> fba88383
 	}
 
 	config.RegisterHelpSubSys(helpMap)
@@ -379,13 +373,12 @@
 		if cfg.Enabled() && !globalSubnetConfig.Registered() {
 			return errors.New("Deployment is not registered with SUBNET. Please register the deployment via 'mc license register ALIAS'")
 		}
-<<<<<<< HEAD
 	case config.DriveSubSys:
 		if _, err := drive.LookupConfig(s[config.DriveSubSys][config.Default]); err != nil {
-=======
+			return err
+		}
 	case config.CacheSubSys:
 		if _, err := cache.LookupConfig(s[config.CacheSubSys][config.Default], globalRemoteTargetTransport); err != nil {
->>>>>>> fba88383
 			return err
 		}
 	case config.PolicyOPASubSys:
@@ -663,7 +656,6 @@
 				initCallhome(ctx, objAPI)
 			}
 		}
-<<<<<<< HEAD
 	case config.DriveSubSys:
 		if driveConfig, err := drive.LookupConfig(s[config.DriveSubSys][config.Default]); err != nil {
 			logger.LogIf(ctx, fmt.Errorf("Unable to load drive config: %w", err))
@@ -672,14 +664,13 @@
 			if err != nil {
 				logger.LogIf(ctx, fmt.Errorf("Unable to update drive config: %v", err))
 			}
-=======
+		}
 	case config.CacheSubSys:
 		cacheCfg, err := cache.LookupConfig(s[config.CacheSubSys][config.Default], globalRemoteTargetTransport)
 		if err != nil {
 			logger.LogIf(ctx, fmt.Errorf("Unable to load cache config: %w", err))
 		} else {
 			globalCacheConfig.Update(cacheCfg)
->>>>>>> fba88383
 		}
 	}
 	globalServerConfigMu.Lock()

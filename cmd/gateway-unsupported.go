--- conflicted
+++ resolved
@@ -148,14 +148,6 @@
 	return nil, NotImplemented{}
 }
 
-<<<<<<< HEAD
-// ListObjectsHeal - Not implemented stub
-func (a GatewayUnsupported) ListObjectsHeal(ctx context.Context, bucket, prefix, marker, delimiter string, maxKeys int, deep bool) (result ListObjectsInfo, err error) {
-	return ListObjectsInfo{}, NotImplemented{}
-}
-
-=======
->>>>>>> f6a7d4d2
 // HealObject - Not implemented stub
 func (a GatewayUnsupported) HealObject(ctx context.Context, bucket, object string, dryRun, remove bool, scanMode madmin.HealScanMode) (h madmin.HealResultItem, e error) {
 	return h, NotImplemented{}
@@ -167,11 +159,7 @@
 }
 
 // HealObjects - Not implemented stub
-<<<<<<< HEAD
-func (a GatewayUnsupported) HealObjects(ctx context.Context, bucket, prefix string, deep bool, healObjectFn func(string, string) error) (e error) {
-=======
-func (a GatewayUnsupported) HealObjects(ctx context.Context, bucket, prefix string, fn healObjectFn) (e error) {
->>>>>>> f6a7d4d2
+func (a GatewayUnsupported) HealObjects(ctx context.Context, bucket, prefix string, deep bool, fn healObjectFn) (e error) {
 	return NotImplemented{}
 }
 

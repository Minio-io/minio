{
  "__inputs": [
    {
      "name": "DS_PROMETHEUS",
      "label": "Prometheus",
      "description": "",
      "type": "datasource",
      "pluginId": "prometheus",
      "pluginName": "Prometheus"
    }
  ],
  "__elements": {},
  "__requires": [
    {
      "type": "panel",
      "id": "bargauge",
      "name": "Bar gauge",
      "version": ""
    },
    {
      "type": "grafana",
      "id": "grafana",
      "name": "Grafana",
      "version": "10.0.2"
    },
    {
      "type": "panel",
      "id": "graph",
      "name": "Graph (old)",
      "version": ""
    },
    {
      "type": "panel",
      "id": "piechart",
      "name": "Pie chart",
      "version": ""
    },
    {
      "type": "datasource",
      "id": "prometheus",
      "name": "Prometheus",
      "version": "1.0.0"
    },
    {
      "type": "panel",
      "id": "stat",
      "name": "Stat",
      "version": ""
    },
    {
      "type": "panel",
      "id": "timeseries",
      "name": "Time series",
      "version": ""
    }
  ],
  "annotations": {
    "list": [
      {
        "builtIn": 1,
        "datasource": {
          "type": "datasource",
          "uid": "grafana"
        },
        "enable": true,
        "hide": true,
        "iconColor": "rgba(0, 211, 255, 1)",
        "name": "Annotations & Alerts",
        "target": {
          "limit": 100,
          "matchAny": false,
          "tags": [],
          "type": "dashboard"
        },
        "type": "dashboard"
      }
    ]
  },
  "description": "MinIO Grafana Dashboard - https://min.io/",
  "editable": true,
  "fiscalYearStartMonth": 0,
  "gnetId": 13502,
  "graphTooltip": 0,
  "id": null,
  "links": [
    {
      "icon": "external link",
      "includeVars": true,
      "keepTime": true,
      "tags": [
        "minio"
      ],
      "type": "dashboards"
    }
  ],
  "liveNow": false,
  "panels": [
    {
      "datasource": {
        "type": "prometheus",
        "uid": "${DS_PROMETHEUS}"
      },
      "description": "",
      "fieldConfig": {
        "defaults": {
          "mappings": [
            {
              "options": {
                "match": "null",
                "result": {
                  "text": "N/A"
                }
              },
              "type": "special"
            }
          ],
          "thresholds": {
            "mode": "percentage",
            "steps": [
              {
                "color": "green",
                "value": null
              }
            ]
          },
          "unit": "dtdurations"
        },
        "overrides": []
      },
      "gridPos": {
        "h": 6,
        "w": 3,
        "x": 0,
        "y": 0
      },
      "id": 1,
      "links": [],
      "maxDataPoints": 100,
      "options": {
        "colorMode": "value",
        "graphMode": "none",
        "justifyMode": "auto",
        "orientation": "auto",
        "reduceOptions": {
          "calcs": [
            "mean"
          ],
          "fields": "",
          "values": false
        },
        "text": {},
        "textMode": "auto"
      },
      "pluginVersion": "10.0.2",
      "targets": [
        {
          "datasource": {
            "type": "prometheus",
            "uid": "${DS_PROMETHEUS}"
          },
          "exemplar": true,
          "expr": "time() - max(minio_node_process_starttime_seconds{job=~\"$scrape_jobs\"})",
          "format": "time_series",
          "instant": true,
          "interval": "",
          "intervalFactor": 1,
          "legendFormat": "{{instance}}",
          "metric": "process_start_time_seconds",
          "refId": "A",
          "step": 60
        }
      ],
      "title": "Uptime",
      "type": "stat"
    },
    {
      "datasource": {
        "type": "prometheus",
        "uid": "${DS_PROMETHEUS}"
      },
      "description": "",
      "fieldConfig": {
        "defaults": {
          "mappings": [
            {
              "options": {
                "match": "null",
                "result": {
                  "text": "N/A"
                }
              },
              "type": "special"
            }
          ],
          "thresholds": {
            "mode": "absolute",
            "steps": [
              {
                "color": "green",
                "value": null
              }
            ]
          },
          "unit": "bytes"
        },
        "overrides": []
      },
      "gridPos": {
        "h": 3,
        "w": 3,
        "x": 3,
        "y": 0
      },
      "id": 65,
      "links": [],
      "maxDataPoints": 100,
      "options": {
        "colorMode": "value",
        "graphMode": "area",
        "justifyMode": "auto",
        "orientation": "auto",
        "reduceOptions": {
          "calcs": [
            "last"
          ],
          "fields": "",
          "values": false
        },
        "text": {},
        "textMode": "auto"
      },
      "pluginVersion": "10.0.2",
      "targets": [
        {
          "datasource": {
            "type": "prometheus",
            "uid": "${DS_PROMETHEUS}"
          },
          "exemplar": true,
          "expr": "sum by (instance) (minio_s3_traffic_received_bytes{job=~\"$scrape_jobs\"})",
          "format": "table",
          "hide": false,
          "instant": false,
          "interval": "",
          "intervalFactor": 1,
          "legendFormat": "{{instance}}",
          "metric": "process_start_time_seconds",
          "refId": "A",
          "step": 60
        }
      ],
      "title": "Total S3 Traffic Inbound",
      "type": "stat"
    },
    {
      "datasource": {
        "type": "prometheus",
        "uid": "${DS_PROMETHEUS}"
      },
      "description": "",
      "fieldConfig": {
        "defaults": {
          "color": {
            "mode": "palette-classic"
          },
          "custom": {
            "hideFrom": {
              "legend": false,
              "tooltip": false,
              "viz": false
            }
          },
          "mappings": [
            {
              "options": {
                "match": "null",
                "result": {
                  "text": "N/A"
                }
              },
              "type": "special"
            }
          ],
          "unit": "bytes"
        },
        "overrides": [
          {
            "matcher": {
              "id": "byName",
              "options": "Free"
            },
            "properties": [
              {
                "id": "color",
                "value": {
                  "fixedColor": "green",
                  "mode": "fixed"
                }
              }
            ]
          },
          {
            "matcher": {
              "id": "byName",
              "options": "Used"
            },
            "properties": [
              {
                "id": "color",
                "value": {
                  "fixedColor": "orange",
                  "mode": "fixed"
                }
              }
            ]
          }
        ]
      },
      "gridPos": {
        "h": 6,
        "w": 4,
        "x": 6,
        "y": 0
      },
      "id": 50,
      "interval": "1m",
      "links": [],
      "maxDataPoints": 100,
      "options": {
        "displayLabels": [],
        "legend": {
          "displayMode": "table",
          "placement": "bottom",
          "showLegend": true,
          "values": [
            "percent"
          ]
        },
        "pieType": "donut",
        "reduceOptions": {
          "calcs": [
            "lastNotNull"
          ],
          "fields": "",
          "values": false
        },
        "tooltip": {
          "mode": "single",
          "sort": "none"
        }
      },
      "pluginVersion": "8.2.1",
      "targets": [
        {
          "datasource": {
            "type": "prometheus",
            "uid": "${DS_PROMETHEUS}"
          },
          "exemplar": true,
          "expr": "topk(1, sum(minio_cluster_capacity_usable_total_bytes{job=~\"$scrape_jobs\"}) by (instance)) - topk(1, sum(minio_cluster_capacity_usable_free_bytes{job=~\"$scrape_jobs\"}) by (instance))",
          "format": "time_series",
          "instant": false,
          "interval": "1m",
          "intervalFactor": 1,
          "legendFormat": "Used",
          "refId": "A",
          "step": 300
        },
        {
          "datasource": {
            "type": "prometheus",
            "uid": "${DS_PROMETHEUS}"
          },
          "exemplar": true,
          "expr": "topk(1, sum(minio_cluster_capacity_usable_free_bytes{job=~\"$scrape_jobs\"}) by (instance)) ",
          "hide": false,
          "interval": "1m",
          "legendFormat": "Free",
          "refId": "B"
        }
      ],
      "title": "Capacity",
      "type": "piechart"
    },
    {
      "datasource": {
        "type": "prometheus",
        "uid": "${DS_PROMETHEUS}"
      },
      "fieldConfig": {
        "defaults": {
          "color": {
            "mode": "palette-classic"
          },
          "custom": {
            "axisCenteredZero": false,
            "axisColorMode": "text",
            "axisLabel": "",
            "axisPlacement": "auto",
            "barAlignment": 0,
            "drawStyle": "line",
            "fillOpacity": 10,
            "gradientMode": "none",
            "hideFrom": {
              "legend": false,
              "tooltip": false,
              "viz": false
            },
            "lineInterpolation": "linear",
            "lineWidth": 1,
            "pointSize": 5,
            "scaleDistribution": {
              "type": "linear"
            },
            "showPoints": "never",
            "spanNulls": true,
            "stacking": {
              "group": "A",
              "mode": "none"
            },
            "thresholdsStyle": {
              "mode": "off"
            }
          },
          "mappings": [],
          "thresholds": {
            "mode": "absolute",
            "steps": [
              {
                "color": "green",
                "value": null
              },
              {
                "color": "red",
                "value": 80
              }
            ]
          },
          "unit": "bytes"
        },
        "overrides": [
          {
            "matcher": {
              "id": "byName",
              "options": "Objects"
            },
            "properties": [
              {
                "id": "color",
                "value": {
                  "fixedColor": "blue",
                  "mode": "fixed"
                }
              }
            ]
          },
          {
            "__systemRef": "hideSeriesFrom",
            "matcher": {
              "id": "byNames",
              "options": {
                "mode": "exclude",
                "names": [
                  "Usage"
                ],
                "prefix": "All except:",
                "readOnly": true
              }
            },
            "properties": [
              {
                "id": "custom.hideFrom",
                "value": {
                  "legend": false,
                  "tooltip": false,
                  "viz": true
                }
              }
            ]
          }
        ]
      },
      "gridPos": {
        "h": 6,
        "w": 6,
        "x": 10,
        "y": 0
      },
      "id": 68,
      "options": {
        "legend": {
          "calcs": [],
          "displayMode": "list",
          "placement": "bottom",
          "showLegend": false
        },
        "tooltip": {
          "mode": "single",
          "sort": "none"
        }
      },
      "pluginVersion": "8.2.1",
      "targets": [
        {
          "datasource": {
            "type": "prometheus",
            "uid": "${DS_PROMETHEUS}"
          },
          "editorMode": "code",
          "exemplar": true,
<<<<<<< HEAD
          "expr": "minio_cluster_usage_total_bytes{job=~\"$scrape_jobs\"}",
=======
          "expr": "max(minio_cluster_usage_total_bytes{job=\"$scrape_jobs\"})",
>>>>>>> fd2c38fb
          "interval": "",
          "legendFormat": "Usage",
          "range": true,
          "refId": "A"
        }
      ],
      "title": "Data Usage Growth",
      "type": "timeseries"
    },
    {
      "datasource": {
        "type": "prometheus",
        "uid": "${DS_PROMETHEUS}"
      },
      "fieldConfig": {
        "defaults": {
          "mappings": [],
          "thresholds": {
            "mode": "absolute",
            "steps": [
              {
                "color": "green",
                "value": null
              },
              {
                "color": "semi-dark-red",
                "value": 80
              }
            ]
          }
        },
        "overrides": []
      },
      "gridPos": {
        "h": 6,
        "w": 5,
        "x": 16,
        "y": 0
      },
      "id": 52,
      "links": [],
      "options": {
        "displayMode": "basic",
        "minVizHeight": 10,
        "minVizWidth": 0,
        "orientation": "horizontal",
        "reduceOptions": {
          "calcs": [
            "mean"
          ],
          "fields": "",
          "values": false
        },
        "showUnfilled": false,
        "text": {},
        "valueMode": "color"
      },
      "pluginVersion": "10.0.2",
      "targets": [
        {
          "datasource": {
            "type": "prometheus",
            "uid": "${DS_PROMETHEUS}"
          },
          "editorMode": "code",
          "exemplar": true,
<<<<<<< HEAD
          "expr": "minio_cluster_objects_size_distribution{job=~\"$scrape_jobs\"}",
=======
          "expr": "max(minio_cluster_objects_size_distribution{job=\"$scrape_jobs\"})",
>>>>>>> fd2c38fb
          "format": "time_series",
          "instant": false,
          "interval": "",
          "intervalFactor": 1,
          "legendFormat": "{{range}}",
          "refId": "A",
          "step": 300
        }
      ],
      "title": "Object size distribution",
      "type": "bargauge"
    },
    {
      "datasource": {
        "type": "prometheus",
        "uid": "${DS_PROMETHEUS}"
      },
      "description": "",
      "fieldConfig": {
        "defaults": {
          "mappings": [
            {
              "options": {
                "match": "null",
                "result": {
                  "text": "N/A"
                }
              },
              "type": "special"
            }
          ],
          "thresholds": {
            "mode": "absolute",
            "steps": [
              {
                "color": "green",
                "value": null
              },
              {
                "color": "red",
                "value": 2000
              }
            ]
          },
          "unit": "short"
        },
        "overrides": []
      },
      "gridPos": {
        "h": 3,
        "w": 3,
        "x": 21,
        "y": 0
      },
      "id": 61,
      "links": [],
      "maxDataPoints": 100,
      "options": {
        "colorMode": "value",
        "graphMode": "area",
        "justifyMode": "auto",
        "orientation": "auto",
        "reduceOptions": {
          "calcs": [
            "last"
          ],
          "fields": "",
          "values": false
        },
        "text": {},
        "textMode": "auto"
      },
      "pluginVersion": "10.0.2",
      "targets": [
        {
          "datasource": {
            "type": "prometheus",
            "uid": "${DS_PROMETHEUS}"
          },
          "exemplar": true,
          "expr": "sum (minio_node_file_descriptor_open_total{job=~\"$scrape_jobs\"})",
          "format": "table",
          "hide": false,
          "instant": false,
          "interval": "",
          "intervalFactor": 1,
          "legendFormat": "",
          "metric": "process_start_time_seconds",
          "refId": "A",
          "step": 60
        }
      ],
      "title": "Total Open FDs",
      "type": "stat"
    },
    {
      "datasource": {
        "type": "prometheus",
        "uid": "${DS_PROMETHEUS}"
      },
      "description": "",
      "fieldConfig": {
        "defaults": {
          "mappings": [
            {
              "options": {
                "match": "null",
                "result": {
                  "text": "N/A"
                }
              },
              "type": "special"
            }
          ],
          "thresholds": {
            "mode": "absolute",
            "steps": [
              {
                "color": "green",
                "value": null
              }
            ]
          },
          "unit": "bytes"
        },
        "overrides": []
      },
      "gridPos": {
        "h": 3,
        "w": 3,
        "x": 3,
        "y": 3
      },
      "id": 64,
      "links": [],
      "maxDataPoints": 100,
      "options": {
        "colorMode": "value",
        "graphMode": "area",
        "justifyMode": "auto",
        "orientation": "auto",
        "reduceOptions": {
          "calcs": [
            "last"
          ],
          "fields": "",
          "values": false
        },
        "text": {},
        "textMode": "auto"
      },
      "pluginVersion": "10.0.2",
      "targets": [
        {
          "datasource": {
            "type": "prometheus",
            "uid": "${DS_PROMETHEUS}"
          },
          "exemplar": true,
          "expr": "sum by (instance) (minio_s3_traffic_sent_bytes{job=~\"$scrape_jobs\"})",
          "format": "table",
          "hide": false,
          "instant": false,
          "interval": "",
          "intervalFactor": 1,
          "legendFormat": "",
          "metric": "process_start_time_seconds",
          "refId": "A",
          "step": 60
        }
      ],
      "title": "Total S3 Traffic Outbound",
      "type": "stat"
    },
    {
      "datasource": {
        "type": "prometheus",
        "uid": "${DS_PROMETHEUS}"
      },
      "description": "",
      "fieldConfig": {
        "defaults": {
          "mappings": [
            {
              "options": {
                "match": "null",
                "result": {
                  "text": "N/A"
                }
              },
              "type": "special"
            }
          ],
          "thresholds": {
            "mode": "absolute",
            "steps": [
              {
                "color": "green",
                "value": null
              },
              {
                "color": "red",
                "value": 2000
              }
            ]
          },
          "unit": "short"
        },
        "overrides": []
      },
      "gridPos": {
        "h": 3,
        "w": 3,
        "x": 21,
        "y": 3
      },
      "id": 62,
      "links": [],
      "maxDataPoints": 100,
      "options": {
        "colorMode": "value",
        "graphMode": "area",
        "justifyMode": "auto",
        "orientation": "auto",
        "reduceOptions": {
          "calcs": [
            "last"
          ],
          "fields": "",
          "values": false
        },
        "text": {},
        "textMode": "auto"
      },
      "pluginVersion": "10.0.2",
      "targets": [
        {
          "datasource": {
            "type": "prometheus",
            "uid": "${DS_PROMETHEUS}"
          },
          "exemplar": true,
          "expr": "sum without (server,instance) (minio_node_go_routine_total{job=~\"$scrape_jobs\"})",
          "format": "table",
          "hide": false,
          "instant": false,
          "interval": "",
          "intervalFactor": 1,
          "legendFormat": "",
          "metric": "process_start_time_seconds",
          "refId": "A",
          "step": 60
        }
      ],
      "title": "Total Goroutines",
      "type": "stat"
    },
    {
      "datasource": {
        "type": "prometheus",
        "uid": "${DS_PROMETHEUS}"
      },
      "description": "",
      "fieldConfig": {
        "defaults": {
          "mappings": [
            {
              "options": {
                "match": "null",
                "result": {
                  "text": "N/A"
                }
              },
              "type": "special"
            }
          ],
          "thresholds": {
            "mode": "absolute",
            "steps": [
              {
                "color": "green",
                "value": null
              },
              {
                "color": "red",
                "value": 80
              }
            ]
          },
          "unit": "short"
        },
        "overrides": []
      },
      "gridPos": {
        "h": 2,
        "w": 3,
        "x": 0,
        "y": 6
      },
      "id": 53,
      "links": [],
      "maxDataPoints": 100,
      "options": {
        "colorMode": "value",
        "graphMode": "area",
        "justifyMode": "auto",
        "orientation": "auto",
        "reduceOptions": {
          "calcs": [
            "mean"
          ],
          "fields": "",
          "values": false
        },
        "text": {},
        "textMode": "auto"
      },
      "pluginVersion": "10.0.2",
      "targets": [
        {
          "datasource": {
            "type": "prometheus",
            "uid": "${DS_PROMETHEUS}"
          },
          "exemplar": true,
<<<<<<< HEAD
          "expr": "minio_cluster_nodes_online_total{job=~\"$scrape_jobs\"}",
=======
          "expr": "max(minio_cluster_nodes_online_total{job=\"$scrape_jobs\"})",
>>>>>>> fd2c38fb
          "format": "table",
          "hide": false,
          "instant": true,
          "interval": "",
          "intervalFactor": 1,
          "legendFormat": "",
          "metric": "process_start_time_seconds",
          "refId": "A",
          "step": 60
        }
      ],
      "title": "Total Online Servers",
      "type": "stat"
    },
    {
      "datasource": {
        "type": "prometheus",
        "uid": "${DS_PROMETHEUS}"
      },
      "description": "",
      "fieldConfig": {
        "defaults": {
          "mappings": [
            {
              "options": {
                "match": "null",
                "result": {
                  "text": "N/A"
                }
              },
              "type": "special"
            }
          ],
          "thresholds": {
            "mode": "absolute",
            "steps": [
              {
                "color": "green",
                "value": null
              },
              {
                "color": "red",
                "value": 80
              }
            ]
          },
          "unit": "short"
        },
        "overrides": []
      },
      "gridPos": {
        "h": 2,
        "w": 3,
        "x": 3,
        "y": 6
      },
      "id": 9,
      "links": [],
      "maxDataPoints": 100,
      "options": {
        "colorMode": "value",
        "graphMode": "area",
        "justifyMode": "auto",
        "orientation": "auto",
        "reduceOptions": {
          "calcs": [
            "mean"
          ],
          "fields": "",
          "values": false
        },
        "text": {},
        "textMode": "auto"
      },
      "pluginVersion": "10.0.2",
      "targets": [
        {
          "datasource": {
            "type": "prometheus",
            "uid": "${DS_PROMETHEUS}"
          },
          "exemplar": true,
<<<<<<< HEAD
          "expr": "minio_cluster_drive_online_total{job=~\"$scrape_jobs\"}",
=======
          "expr": "max(minio_cluster_drive_online_total{job=\"$scrape_jobs\"})",
>>>>>>> fd2c38fb
          "format": "table",
          "hide": false,
          "instant": true,
          "interval": "",
          "intervalFactor": 1,
          "legendFormat": "Total online drives in MinIO Cluster",
          "metric": "process_start_time_seconds",
          "refId": "A",
          "step": 60
        }
      ],
      "title": "Total Online Drives",
      "type": "stat"
    },
    {
      "datasource": {
        "type": "prometheus",
        "uid": "${DS_PROMETHEUS}"
      },
      "fieldConfig": {
        "defaults": {
          "mappings": [
            {
              "options": {
                "match": "null",
                "result": {
                  "text": "N/A"
                }
              },
              "type": "special"
            }
          ],
          "thresholds": {
            "mode": "absolute",
            "steps": [
              {
                "color": "green",
                "value": null
              },
              {
                "color": "dark-yellow",
                "value": 75000000
              },
              {
                "color": "dark-red",
                "value": 100000000
              }
            ]
          },
          "unit": "short"
        },
        "overrides": []
      },
      "gridPos": {
        "h": 3,
        "w": 3,
        "x": 6,
        "y": 6
      },
      "id": 66,
      "links": [],
      "maxDataPoints": 100,
      "options": {
        "colorMode": "value",
        "graphMode": "area",
        "justifyMode": "auto",
        "orientation": "horizontal",
        "reduceOptions": {
          "calcs": [
            "lastNotNull"
          ],
          "fields": "",
          "values": false
        },
        "text": {},
        "textMode": "auto"
      },
      "pluginVersion": "10.0.2",
      "targets": [
        {
          "datasource": {
            "type": "prometheus",
            "uid": "${DS_PROMETHEUS}"
          },
          "editorMode": "code",
          "exemplar": true,
          "expr": "max(minio_cluster_bucket_total{job=~\"$scrape_jobs\"})",
          "format": "time_series",
          "instant": false,
          "interval": "1m",
          "intervalFactor": 1,
          "legendFormat": "",
          "refId": "A"
        }
      ],
      "title": "Number of Buckets",
      "type": "stat"
    },
    {
      "aliasColors": {
        "S3 Errors": "light-red",
        "S3 Requests": "light-green"
      },
      "bars": false,
      "dashLength": 10,
      "dashes": false,
      "datasource": {
        "type": "prometheus",
        "uid": "${DS_PROMETHEUS}"
      },
      "fill": 1,
      "fillGradient": 0,
      "gridPos": {
        "h": 6,
        "w": 7,
        "x": 9,
        "y": 6
      },
      "hiddenSeries": false,
      "id": 63,
      "legend": {
        "avg": false,
        "current": false,
        "max": false,
        "min": false,
        "show": true,
        "total": false,
        "values": false
      },
      "lines": true,
      "linewidth": 1,
      "nullPointMode": "null",
      "options": {
        "alertThreshold": true
      },
      "percentage": false,
      "pluginVersion": "10.0.2",
      "pointradius": 2,
      "points": false,
      "renderer": "flot",
      "seriesOverrides": [],
      "spaceLength": 10,
      "stack": false,
      "steppedLine": false,
      "targets": [
        {
          "datasource": {
            "type": "prometheus",
            "uid": "${DS_PROMETHEUS}"
          },
          "exemplar": true,
          "expr": "sum by (server) (rate(minio_s3_traffic_received_bytes{job=~\"$scrape_jobs\"}[$__rate_interval]))",
          "interval": "1m",
          "intervalFactor": 2,
          "legendFormat": "Data Received [{{server}}]",
          "refId": "A"
        }
      ],
      "thresholds": [],
      "timeRegions": [],
      "title": "S3 API Data Received Rate ",
      "tooltip": {
        "shared": true,
        "sort": 0,
        "value_type": "individual"
      },
      "type": "graph",
      "xaxis": {
        "mode": "time",
        "show": true,
        "values": []
      },
      "yaxes": [
        {
          "$$hashKey": "object:331",
          "format": "bytes",
          "logBase": 1,
          "show": true
        },
        {
          "$$hashKey": "object:332",
          "format": "short",
          "logBase": 1,
          "show": false
        }
      ],
      "yaxis": {
        "align": false
      }
    },
    {
      "aliasColors": {
        "S3 Errors": "light-red",
        "S3 Requests": "light-green"
      },
      "bars": false,
      "dashLength": 10,
      "dashes": false,
      "datasource": {
        "type": "prometheus",
        "uid": "${DS_PROMETHEUS}"
      },
      "fill": 1,
      "fillGradient": 0,
      "gridPos": {
        "h": 6,
        "w": 8,
        "x": 16,
        "y": 6
      },
      "hiddenSeries": false,
      "id": 70,
      "legend": {
        "avg": false,
        "current": false,
        "max": false,
        "min": false,
        "show": true,
        "total": false,
        "values": false
      },
      "lines": true,
      "linewidth": 1,
      "nullPointMode": "null",
      "options": {
        "alertThreshold": true
      },
      "percentage": false,
      "pluginVersion": "10.0.2",
      "pointradius": 2,
      "points": false,
      "renderer": "flot",
      "seriesOverrides": [],
      "spaceLength": 10,
      "stack": false,
      "steppedLine": false,
      "targets": [
        {
          "datasource": {
            "type": "prometheus",
            "uid": "${DS_PROMETHEUS}"
          },
          "exemplar": true,
          "expr": "sum by (server) (rate(minio_s3_traffic_sent_bytes{job=~\"$scrape_jobs\"}[$__rate_interval]))",
          "interval": "1m",
          "intervalFactor": 2,
          "legendFormat": "Data Sent [{{server}}]",
          "refId": "A"
        }
      ],
      "thresholds": [],
      "timeRegions": [],
      "title": "S3 API Data Sent Rate ",
      "tooltip": {
        "shared": true,
        "sort": 0,
        "value_type": "individual"
      },
      "type": "graph",
      "xaxis": {
        "mode": "time",
        "show": true,
        "values": []
      },
      "yaxes": [
        {
          "$$hashKey": "object:331",
          "format": "bytes",
          "logBase": 1,
          "show": true
        },
        {
          "$$hashKey": "object:332",
          "format": "short",
          "logBase": 1,
          "show": false
        }
      ],
      "yaxis": {
        "align": false
      }
    },
    {
      "datasource": {
        "type": "prometheus",
        "uid": "${DS_PROMETHEUS}"
      },
      "description": "",
      "fieldConfig": {
        "defaults": {
          "mappings": [
            {
              "options": {
                "match": "null",
                "result": {
                  "text": "N/A"
                }
              },
              "type": "special"
            }
          ],
          "thresholds": {
            "mode": "absolute",
            "steps": [
              {
                "color": "green",
                "value": null
              },
              {
                "color": "red",
                "value": 80
              }
            ]
          },
          "unit": "short"
        },
        "overrides": []
      },
      "gridPos": {
        "h": 2,
        "w": 3,
        "x": 0,
        "y": 8
      },
      "id": 69,
      "links": [],
      "maxDataPoints": 100,
      "options": {
        "colorMode": "value",
        "graphMode": "area",
        "justifyMode": "auto",
        "orientation": "auto",
        "reduceOptions": {
          "calcs": [
            "mean"
          ],
          "fields": "",
          "values": false
        },
        "text": {},
        "textMode": "auto"
      },
      "pluginVersion": "10.0.2",
      "targets": [
        {
          "datasource": {
            "type": "prometheus",
            "uid": "${DS_PROMETHEUS}"
          },
          "exemplar": true,
<<<<<<< HEAD
          "expr": "minio_cluster_nodes_offline_total{job=~\"$scrape_jobs\"}",
=======
          "expr": "max(minio_cluster_nodes_offline_total{job=\"$scrape_jobs\"})",
>>>>>>> fd2c38fb
          "format": "table",
          "hide": false,
          "instant": true,
          "interval": "",
          "intervalFactor": 1,
          "legendFormat": "",
          "metric": "process_start_time_seconds",
          "refId": "A",
          "step": 60
        }
      ],
      "title": "Total Offline Servers",
      "type": "stat"
    },
    {
      "datasource": {
        "type": "prometheus",
        "uid": "${DS_PROMETHEUS}"
      },
      "description": "",
      "fieldConfig": {
        "defaults": {
          "mappings": [
            {
              "options": {
                "match": "null",
                "result": {
                  "text": "N/A"
                }
              },
              "type": "special"
            }
          ],
          "thresholds": {
            "mode": "absolute",
            "steps": [
              {
                "color": "green",
                "value": null
              },
              {
                "color": "red",
                "value": 80
              }
            ]
          },
          "unit": "short"
        },
        "overrides": []
      },
      "gridPos": {
        "h": 2,
        "w": 3,
        "x": 3,
        "y": 8
      },
      "id": 78,
      "links": [],
      "maxDataPoints": 100,
      "options": {
        "colorMode": "value",
        "graphMode": "area",
        "justifyMode": "auto",
        "orientation": "auto",
        "reduceOptions": {
          "calcs": [
            "mean"
          ],
          "fields": "",
          "values": false
        },
        "text": {},
        "textMode": "auto"
      },
      "pluginVersion": "10.0.2",
      "targets": [
        {
          "datasource": {
            "type": "prometheus",
            "uid": "${DS_PROMETHEUS}"
          },
          "exemplar": true,
<<<<<<< HEAD
          "expr": "minio_cluster_drive_offline_total{job=~\"$scrape_jobs\"}",
=======
          "expr": "max(minio_cluster_drive_offline_total{job=\"$scrape_jobs\"})",
>>>>>>> fd2c38fb
          "format": "table",
          "hide": false,
          "instant": true,
          "interval": "",
          "intervalFactor": 1,
          "legendFormat": "",
          "metric": "process_start_time_seconds",
          "refId": "A",
          "step": 60
        }
      ],
      "title": "Total Offline Drives",
      "type": "stat"
    },
    {
      "datasource": {
        "type": "prometheus",
        "uid": "${DS_PROMETHEUS}"
      },
      "fieldConfig": {
        "defaults": {
          "mappings": [
            {
              "options": {
                "match": "null",
                "result": {
                  "text": "N/A"
                }
              },
              "type": "special"
            }
          ],
          "thresholds": {
            "mode": "absolute",
            "steps": [
              {
                "color": "green",
                "value": null
              },
              {
                "color": "dark-yellow",
                "value": 75000000
              },
              {
                "color": "dark-red",
                "value": 100000000
              }
            ]
          },
          "unit": "short"
        },
        "overrides": []
      },
      "gridPos": {
        "h": 3,
        "w": 3,
        "x": 6,
        "y": 9
      },
      "id": 44,
      "links": [],
      "maxDataPoints": 100,
      "options": {
        "colorMode": "value",
        "graphMode": "area",
        "justifyMode": "auto",
        "orientation": "horizontal",
        "reduceOptions": {
          "calcs": [
            "lastNotNull"
          ],
          "fields": "",
          "values": false
        },
        "text": {},
        "textMode": "auto"
      },
      "pluginVersion": "10.0.2",
      "targets": [
        {
          "datasource": {
            "type": "prometheus",
            "uid": "${DS_PROMETHEUS}"
          },
          "editorMode": "code",
          "exemplar": true,
          "expr": "max(minio_cluster_usage_object_total{job=~\"$scrape_jobs\"})",
          "format": "time_series",
          "instant": false,
          "interval": "1m",
          "intervalFactor": 1,
          "legendFormat": "",
          "refId": "A"
        }
      ],
      "title": "Number of Objects",
      "type": "stat"
    },
    {
      "datasource": {
        "type": "prometheus",
        "uid": "${DS_PROMETHEUS}"
      },
      "description": "",
      "fieldConfig": {
        "defaults": {
          "color": {
            "mode": "thresholds"
          },
          "mappings": [],
          "thresholds": {
            "mode": "absolute",
            "steps": [
              {
                "color": "green",
                "value": null
              }
            ]
          },
          "unit": "ns"
        },
        "overrides": []
      },
      "gridPos": {
        "h": 2,
        "w": 3,
        "x": 0,
        "y": 10
      },
      "id": 80,
      "links": [],
      "maxDataPoints": 100,
      "options": {
        "colorMode": "value",
        "graphMode": "none",
        "justifyMode": "auto",
        "orientation": "auto",
        "reduceOptions": {
          "calcs": [
            "last"
          ],
          "fields": "",
          "values": false
        },
        "text": {},
        "textMode": "auto"
      },
      "pluginVersion": "10.0.2",
      "targets": [
        {
          "datasource": {
            "type": "prometheus",
            "uid": "${DS_PROMETHEUS}"
          },
          "exemplar": true,
<<<<<<< HEAD
          "expr": "minio_heal_time_last_activity_nano_seconds{job=~\"$scrape_jobs\"}",
=======
          "expr": "max(minio_heal_time_last_activity_nano_seconds{job=\"$scrape_jobs\"})",
>>>>>>> fd2c38fb
          "format": "time_series",
          "instant": true,
          "interval": "",
          "intervalFactor": 1,
          "legendFormat": "",
          "metric": "process_start_time_seconds",
          "refId": "A",
          "step": 60
        }
      ],
      "title": "Time Since Last Heal Activity",
      "type": "stat"
    },
    {
      "datasource": {
        "type": "prometheus",
        "uid": "${DS_PROMETHEUS}"
      },
      "description": "",
      "fieldConfig": {
        "defaults": {
          "color": {
            "mode": "thresholds"
          },
          "mappings": [],
          "thresholds": {
            "mode": "absolute",
            "steps": [
              {
                "color": "green",
                "value": null
              }
            ]
          },
          "unit": "ns"
        },
        "overrides": []
      },
      "gridPos": {
        "h": 2,
        "w": 3,
        "x": 3,
        "y": 10
      },
      "id": 81,
      "links": [],
      "maxDataPoints": 100,
      "options": {
        "colorMode": "value",
        "graphMode": "none",
        "justifyMode": "auto",
        "orientation": "auto",
        "reduceOptions": {
          "calcs": [
            "last"
          ],
          "fields": "",
          "values": false
        },
        "text": {},
        "textMode": "auto"
      },
      "pluginVersion": "10.0.2",
      "targets": [
        {
          "datasource": {
            "type": "prometheus",
            "uid": "${DS_PROMETHEUS}"
          },
          "exemplar": true,
<<<<<<< HEAD
          "expr": "minio_usage_last_activity_nano_seconds{job=~\"$scrape_jobs\"}",
=======
          "expr": "max(minio_usage_last_activity_nano_seconds{job=\"$scrape_jobs\"})",
>>>>>>> fd2c38fb
          "format": "time_series",
          "instant": true,
          "interval": "",
          "intervalFactor": 1,
          "legendFormat": "",
          "metric": "process_start_time_seconds",
          "refId": "A",
          "step": 60
        }
      ],
      "title": "Time Since Last Scan Activity",
      "type": "stat"
    },
    {
      "aliasColors": {
        "S3 Errors": "light-red",
        "S3 Requests": "light-green"
      },
      "bars": false,
      "dashLength": 10,
      "dashes": false,
      "datasource": {
        "type": "prometheus",
        "uid": "${DS_PROMETHEUS}"
      },
      "fill": 1,
      "fillGradient": 0,
      "gridPos": {
        "h": 10,
        "w": 10,
        "x": 0,
        "y": 12
      },
      "hiddenSeries": false,
      "id": 60,
      "legend": {
        "avg": false,
        "current": false,
        "max": false,
        "min": false,
        "show": true,
        "total": false,
        "values": false
      },
      "lines": true,
      "linewidth": 1,
      "nullPointMode": "null",
      "options": {
        "alertThreshold": true
      },
      "percentage": false,
      "pluginVersion": "10.0.2",
      "pointradius": 2,
      "points": false,
      "renderer": "flot",
      "seriesOverrides": [],
      "spaceLength": 10,
      "stack": false,
      "steppedLine": false,
      "targets": [
        {
          "datasource": {
            "type": "prometheus",
            "uid": "${DS_PROMETHEUS}"
          },
          "exemplar": true,
          "expr": "sum by (server,api) (increase(minio_s3_requests_total{job=~\"$scrape_jobs\"}[$__rate_interval]))",
          "interval": "1m",
          "intervalFactor": 2,
          "legendFormat": "{{server,api}}",
          "refId": "A"
        }
      ],
      "thresholds": [],
      "timeRegions": [],
      "title": "S3 API Request Rate",
      "tooltip": {
        "shared": true,
        "sort": 0,
        "value_type": "individual"
      },
      "type": "graph",
      "xaxis": {
        "mode": "time",
        "show": true,
        "values": []
      },
      "yaxes": [
        {
          "$$hashKey": "object:331",
          "format": "none",
          "logBase": 1,
          "show": true
        },
        {
          "$$hashKey": "object:332",
          "format": "short",
          "logBase": 1,
          "show": false
        }
      ],
      "yaxis": {
        "align": false
      }
    },
    {
      "aliasColors": {
        "S3 Errors": "light-red",
        "S3 Requests": "light-green"
      },
      "bars": false,
      "dashLength": 10,
      "dashes": false,
      "datasource": {
        "type": "prometheus",
        "uid": "${DS_PROMETHEUS}"
      },
      "fill": 1,
      "fillGradient": 0,
      "gridPos": {
        "h": 10,
        "w": 7,
        "x": 10,
        "y": 12
      },
      "hiddenSeries": false,
      "id": 88,
      "legend": {
        "avg": false,
        "current": false,
        "max": false,
        "min": false,
        "show": true,
        "total": false,
        "values": false
      },
      "lines": true,
      "linewidth": 1,
      "nullPointMode": "null",
      "options": {
        "alertThreshold": true
      },
      "percentage": false,
      "pluginVersion": "10.0.2",
      "pointradius": 2,
      "points": false,
      "renderer": "flot",
      "seriesOverrides": [],
      "spaceLength": 10,
      "stack": false,
      "steppedLine": false,
      "targets": [
        {
          "datasource": {
            "type": "prometheus",
            "uid": "${DS_PROMETHEUS}"
          },
          "exemplar": true,
          "expr": "sum by (server,api) (increase(minio_s3_requests_4xx_errors_total{job=~\"$scrape_jobs\"}[$__rate_interval]))",
          "interval": "1m",
          "intervalFactor": 2,
          "legendFormat": "{{server,api}}",
          "refId": "A"
        }
      ],
      "thresholds": [],
      "timeRegions": [],
      "title": "S3 API Request 4xx Error Rate",
      "tooltip": {
        "shared": true,
        "sort": 0,
        "value_type": "individual"
      },
      "type": "graph",
      "xaxis": {
        "mode": "time",
        "show": true,
        "values": []
      },
      "yaxes": [
        {
          "$$hashKey": "object:331",
          "format": "none",
          "logBase": 1,
          "show": true
        },
        {
          "$$hashKey": "object:332",
          "format": "short",
          "logBase": 1,
          "show": false
        }
      ],
      "yaxis": {
        "align": false
      }
    },
    {
      "aliasColors": {
        "S3 Errors": "light-red",
        "S3 Requests": "light-green"
      },
      "bars": false,
      "dashLength": 10,
      "dashes": false,
      "datasource": {
        "type": "prometheus",
        "uid": "${DS_PROMETHEUS}"
      },
      "fill": 1,
      "fillGradient": 0,
      "gridPos": {
        "h": 10,
        "w": 7,
        "x": 17,
        "y": 12
      },
      "hiddenSeries": false,
      "id": 86,
      "legend": {
        "avg": false,
        "current": false,
        "max": false,
        "min": false,
        "show": true,
        "total": false,
        "values": false
      },
      "lines": true,
      "linewidth": 1,
      "nullPointMode": "null",
      "options": {
        "alertThreshold": true
      },
      "percentage": false,
      "pluginVersion": "10.0.2",
      "pointradius": 2,
      "points": false,
      "renderer": "flot",
      "seriesOverrides": [],
      "spaceLength": 10,
      "stack": false,
      "steppedLine": false,
      "targets": [
        {
          "datasource": {
            "type": "prometheus",
            "uid": "${DS_PROMETHEUS}"
          },
          "exemplar": true,
          "expr": "sum by (server,api) (increase(minio_s3_requests_5xx_errors_total{job=~\"$scrape_jobs\"}[$__rate_interval]))",
          "interval": "1m",
          "intervalFactor": 2,
          "legendFormat": "{{server,api}}",
          "refId": "A"
        }
      ],
      "thresholds": [],
      "timeRegions": [],
      "title": "S3 API Request 5xx Error Rate",
      "tooltip": {
        "shared": true,
        "sort": 0,
        "value_type": "individual"
      },
      "type": "graph",
      "xaxis": {
        "mode": "time",
        "show": true,
        "values": []
      },
      "yaxes": [
        {
          "$$hashKey": "object:331",
          "format": "none",
          "logBase": 1,
          "show": true
        },
        {
          "$$hashKey": "object:332",
          "format": "short",
          "logBase": 1,
          "show": false
        }
      ],
      "yaxis": {
        "align": false
      }
    },
    {
      "aliasColors": {
        "10.13.1.25:9000 DELETE": "red",
        "10.13.1.25:9000 GET": "green",
        "10.13.1.25:9000 POST": "blue"
      },
      "bars": true,
      "dashLength": 10,
      "dashes": false,
      "datasource": {
        "type": "prometheus",
        "uid": "${DS_PROMETHEUS}"
      },
      "description": "Total number of bytes received and sent among all MinIO server instances",
      "fieldConfig": {
        "defaults": {
          "links": []
        },
        "overrides": []
      },
      "fill": 10,
      "fillGradient": 1,
      "gridPos": {
        "h": 10,
        "w": 12,
        "x": 0,
        "y": 22
      },
      "hiddenSeries": false,
      "id": 17,
      "legend": {
        "avg": false,
        "current": false,
        "max": false,
        "min": false,
        "rightSide": false,
        "show": true,
        "total": false,
        "values": false
      },
      "lines": true,
      "linewidth": 1,
      "links": [],
      "nullPointMode": "null",
      "options": {
        "alertThreshold": true
      },
      "percentage": false,
      "pluginVersion": "10.0.2",
      "pointradius": 5,
      "points": false,
      "renderer": "flot",
      "seriesOverrides": [],
      "spaceLength": 10,
      "stack": false,
      "steppedLine": false,
      "targets": [
        {
          "datasource": {
            "type": "prometheus",
            "uid": "${DS_PROMETHEUS}"
          },
          "exemplar": true,
          "expr": "rate(minio_inter_node_traffic_sent_bytes{job=~\"$scrape_jobs\"}[$__rate_interval])",
          "format": "time_series",
          "interval": "",
          "intervalFactor": 2,
          "legendFormat": "Internode Bytes Received [{{server}}]",
          "metric": "minio_http_requests_duration_seconds_count",
          "refId": "A",
          "step": 4
        },
        {
          "datasource": {
            "type": "prometheus",
            "uid": "${DS_PROMETHEUS}"
          },
          "exemplar": true,
          "expr": "rate(minio_inter_node_traffic_received_bytes{job=~\"$scrape_jobs\"}[$__rate_interval])",
          "interval": "",
          "legendFormat": "Internode Bytes Sent [{{server}}]",
          "refId": "B"
        }
      ],
      "thresholds": [],
      "timeRegions": [],
      "title": "Internode Data Transfer",
      "tooltip": {
        "shared": true,
        "sort": 0,
        "value_type": "individual"
      },
      "type": "graph",
      "xaxis": {
        "mode": "time",
        "show": true,
        "values": []
      },
      "yaxes": [
        {
          "$$hashKey": "object:211",
          "format": "bytes",
          "logBase": 1,
          "show": true
        },
        {
          "$$hashKey": "object:212",
          "format": "s",
          "logBase": 1,
          "show": true
        }
      ],
      "yaxis": {
        "align": false
      }
    },
    {
      "aliasColors": {},
      "bars": false,
      "dashLength": 10,
      "dashes": false,
      "datasource": {
        "type": "prometheus",
        "uid": "${DS_PROMETHEUS}"
      },
      "fill": 1,
      "fillGradient": 0,
      "gridPos": {
        "h": 10,
        "w": 12,
        "x": 12,
        "y": 22
      },
      "hiddenSeries": false,
      "id": 84,
      "legend": {
        "avg": false,
        "current": false,
        "max": false,
        "min": false,
        "show": true,
        "total": false,
        "values": false
      },
      "lines": true,
      "linewidth": 1,
      "nullPointMode": "null",
      "options": {
        "alertThreshold": true
      },
      "percentage": false,
      "pluginVersion": "10.0.2",
      "pointradius": 2,
      "points": false,
      "renderer": "flot",
      "seriesOverrides": [],
      "spaceLength": 10,
      "stack": false,
      "steppedLine": false,
      "targets": [
        {
          "datasource": {
            "type": "prometheus",
            "uid": "${DS_PROMETHEUS}"
          },
          "exemplar": true,
          "expr": "sum by (instance) (minio_heal_objects_heal_total{job=~\"$scrape_jobs\"})",
          "interval": "",
          "legendFormat": "Objects healed in current self heal run",
          "refId": "A"
        },
        {
          "datasource": {
            "type": "prometheus",
            "uid": "${DS_PROMETHEUS}"
          },
          "exemplar": true,
          "expr": "sum by (instance) (minio_heal_objects_error_total{job=~\"$scrape_jobs\"})",
          "hide": false,
          "interval": "",
          "legendFormat": "Heal errors in current self heal run",
          "refId": "B"
        },
        {
          "datasource": {
            "type": "prometheus",
            "uid": "${DS_PROMETHEUS}"
          },
          "exemplar": true,
          "expr": "sum by (instance) (minio_heal_objects_total{job=~\"$scrape_jobs\"}) ",
          "hide": false,
          "interval": "",
          "legendFormat": "Objects scanned in current self heal run",
          "refId": "C"
        }
      ],
      "thresholds": [],
      "timeRegions": [],
      "title": "Healing",
      "tooltip": {
        "shared": true,
        "sort": 0,
        "value_type": "individual"
      },
      "type": "graph",
      "xaxis": {
        "mode": "time",
        "show": true,
        "values": []
      },
      "yaxes": [
        {
          "$$hashKey": "object:846",
          "format": "short",
          "logBase": 1,
          "show": true
        },
        {
          "$$hashKey": "object:847",
          "format": "short",
          "logBase": 1,
          "show": true
        }
      ],
      "yaxis": {
        "align": false
      }
    },
    {
      "aliasColors": {},
      "bars": true,
      "dashLength": 10,
      "dashes": false,
      "datasource": {
        "type": "prometheus",
        "uid": "${DS_PROMETHEUS}"
      },
      "fill": 1,
      "fillGradient": 0,
      "gridPos": {
        "h": 9,
        "w": 12,
        "x": 0,
        "y": 32
      },
      "hiddenSeries": false,
      "id": 77,
      "legend": {
        "avg": false,
        "current": false,
        "max": false,
        "min": false,
        "show": true,
        "total": false,
        "values": false
      },
      "lines": true,
      "linewidth": 1,
      "nullPointMode": "null",
      "options": {
        "alertThreshold": true
      },
      "percentage": false,
      "pluginVersion": "10.0.2",
      "pointradius": 2,
      "points": false,
      "renderer": "flot",
      "seriesOverrides": [],
      "spaceLength": 10,
      "stack": false,
      "steppedLine": false,
      "targets": [
        {
          "datasource": {
            "type": "prometheus",
            "uid": "${DS_PROMETHEUS}"
          },
          "exemplar": true,
          "expr": "rate(minio_node_process_cpu_total_seconds{job=~\"$scrape_jobs\"}[$__rate_interval])",
          "interval": "",
          "legendFormat": "CPU Usage Rate [{{server}}]",
          "refId": "A"
        }
      ],
      "thresholds": [],
      "timeRegions": [],
      "title": "Node CPU Usage",
      "tooltip": {
        "shared": true,
        "sort": 0,
        "value_type": "individual"
      },
      "type": "graph",
      "xaxis": {
        "mode": "time",
        "show": true,
        "values": []
      },
      "yaxes": [
        {
          "$$hashKey": "object:1043",
          "format": "none",
          "logBase": 1,
          "show": true
        },
        {
          "$$hashKey": "object:1044",
          "format": "short",
          "logBase": 1,
          "show": true
        }
      ],
      "yaxis": {
        "align": false
      }
    },
    {
      "aliasColors": {},
      "bars": false,
      "dashLength": 10,
      "dashes": false,
      "datasource": {
        "type": "prometheus",
        "uid": "${DS_PROMETHEUS}"
      },
      "fill": 1,
      "fillGradient": 0,
      "gridPos": {
        "h": 9,
        "w": 12,
        "x": 12,
        "y": 32
      },
      "hiddenSeries": false,
      "id": 76,
      "legend": {
        "avg": false,
        "current": false,
        "max": false,
        "min": false,
        "show": true,
        "total": false,
        "values": false
      },
      "lines": true,
      "linewidth": 1,
      "nullPointMode": "null",
      "options": {
        "alertThreshold": true
      },
      "percentage": false,
      "pluginVersion": "10.0.2",
      "pointradius": 2,
      "points": false,
      "renderer": "flot",
      "seriesOverrides": [],
      "spaceLength": 10,
      "stack": false,
      "steppedLine": false,
      "targets": [
        {
          "datasource": {
            "type": "prometheus",
            "uid": "${DS_PROMETHEUS}"
          },
          "exemplar": true,
          "expr": "minio_node_process_resident_memory_bytes{job=~\"$scrape_jobs\"}",
          "interval": "",
          "legendFormat": "Memory Used [{{server}}]",
          "refId": "A"
        }
      ],
      "thresholds": [],
      "timeRegions": [],
      "title": "Node Memory Usage",
      "tooltip": {
        "shared": true,
        "sort": 0,
        "value_type": "individual"
      },
      "type": "graph",
      "xaxis": {
        "mode": "time",
        "show": true,
        "values": []
      },
      "yaxes": [
        {
          "$$hashKey": "object:1043",
          "format": "bytes",
          "logBase": 1,
          "show": true
        },
        {
          "$$hashKey": "object:1044",
          "format": "short",
          "logBase": 1,
          "show": true
        }
      ],
      "yaxis": {
        "align": false
      }
    },
    {
      "aliasColors": {},
      "bars": false,
      "dashLength": 10,
      "dashes": false,
      "datasource": {
        "type": "prometheus",
        "uid": "${DS_PROMETHEUS}"
      },
      "fill": 1,
      "fillGradient": 0,
      "gridPos": {
        "h": 8,
        "w": 12,
        "x": 0,
        "y": 41
      },
      "hiddenSeries": false,
      "id": 74,
      "legend": {
        "avg": false,
        "current": false,
        "max": false,
        "min": false,
        "show": true,
        "total": false,
        "values": false
      },
      "lines": true,
      "linewidth": 1,
      "nullPointMode": "null",
      "options": {
        "alertThreshold": true
      },
      "percentage": false,
      "pluginVersion": "10.0.2",
      "pointradius": 2,
      "points": false,
      "renderer": "flot",
      "seriesOverrides": [],
      "spaceLength": 10,
      "stack": false,
      "steppedLine": false,
      "targets": [
        {
          "datasource": {
            "type": "prometheus",
            "uid": "${DS_PROMETHEUS}"
          },
          "exemplar": true,
          "expr": "minio_node_drive_used_bytes{job=~\"$scrape_jobs\"}",
          "format": "time_series",
          "instant": false,
          "interval": "",
          "legendFormat": "Used Capacity [{{server}}:{{drive}}]",
          "refId": "A"
        }
      ],
      "thresholds": [],
      "timeRegions": [],
      "title": "Drive Used Capacity",
      "tooltip": {
        "shared": true,
        "sort": 0,
        "value_type": "individual"
      },
      "type": "graph",
      "xaxis": {
        "mode": "time",
        "show": true,
        "values": []
      },
      "yaxes": [
        {
          "$$hashKey": "object:381",
          "format": "bytes",
          "logBase": 1,
          "show": true
        },
        {
          "$$hashKey": "object:382",
          "format": "short",
          "logBase": 1,
          "show": true
        }
      ],
      "yaxis": {
        "align": false
      }
    },
    {
      "aliasColors": {},
      "bars": false,
      "dashLength": 10,
      "dashes": false,
      "datasource": {
        "type": "prometheus",
        "uid": "${DS_PROMETHEUS}"
      },
      "fill": 1,
      "fillGradient": 0,
      "gridPos": {
        "h": 8,
        "w": 12,
        "x": 12,
        "y": 41
      },
      "hiddenSeries": false,
      "id": 82,
      "legend": {
        "avg": false,
        "current": false,
        "max": false,
        "min": false,
        "show": true,
        "total": false,
        "values": false
      },
      "lines": true,
      "linewidth": 1,
      "nullPointMode": "null",
      "options": {
        "alertThreshold": true
      },
      "percentage": false,
      "pluginVersion": "10.0.2",
      "pointradius": 2,
      "points": false,
      "renderer": "flot",
      "seriesOverrides": [],
      "spaceLength": 10,
      "stack": false,
      "steppedLine": false,
      "targets": [
        {
          "datasource": {
            "type": "prometheus",
            "uid": "${DS_PROMETHEUS}"
          },
          "exemplar": true,
          "expr": "minio_node_drive_free_inodes{job=~\"$scrape_jobs\"}",
          "format": "time_series",
          "instant": false,
          "interval": "",
          "legendFormat": "Free Inodes [{{server}}:{{drive}}]",
          "refId": "A"
        }
      ],
      "thresholds": [],
      "timeRegions": [],
      "title": "Drives Free Inodes",
      "tooltip": {
        "shared": true,
        "sort": 0,
        "value_type": "individual"
      },
      "type": "graph",
      "xaxis": {
        "mode": "time",
        "show": true,
        "values": []
      },
      "yaxes": [
        {
          "$$hashKey": "object:381",
          "format": "none",
          "logBase": 1,
          "show": true
        },
        {
          "$$hashKey": "object:382",
          "format": "short",
          "logBase": 1,
          "show": true
        }
      ],
      "yaxis": {
        "align": false
      }
    },
    {
      "aliasColors": {
        "Offline 10.13.1.25:9000": "dark-red",
        "Total 10.13.1.25:9000": "blue"
      },
      "bars": true,
      "dashLength": 10,
      "dashes": false,
      "datasource": {
        "type": "prometheus",
        "uid": "${DS_PROMETHEUS}"
      },
      "description": "Number of online drives per MinIO Server",
      "fieldConfig": {
        "defaults": {
          "links": []
        },
        "overrides": []
      },
      "fill": 1,
      "fillGradient": 0,
      "gridPos": {
        "h": 9,
        "w": 12,
        "x": 0,
        "y": 49
      },
      "hiddenSeries": false,
      "id": 11,
      "legend": {
        "avg": false,
        "current": false,
        "max": false,
        "min": false,
        "rightSide": false,
        "show": true,
        "total": false,
        "values": false
      },
      "lines": false,
      "linewidth": 1,
      "links": [],
      "nullPointMode": "null",
      "options": {
        "alertThreshold": true
      },
      "percentage": false,
      "pluginVersion": "10.0.2",
      "pointradius": 2,
      "points": false,
      "renderer": "flot",
      "seriesOverrides": [],
      "spaceLength": 10,
      "stack": false,
      "steppedLine": false,
      "targets": [
        {
          "datasource": {
            "type": "prometheus",
            "uid": "${DS_PROMETHEUS}"
          },
          "exemplar": true,
          "expr": "rate(minio_node_syscall_read_total{job=~\"$scrape_jobs\"}[$__rate_interval])",
          "format": "time_series",
          "interval": "",
          "intervalFactor": 2,
          "legendFormat": "Read Syscalls [{{server}}]",
          "metric": "process_start_time_seconds",
          "refId": "A",
          "step": 60
        },
        {
          "datasource": {
            "type": "prometheus",
            "uid": "${DS_PROMETHEUS}"
          },
          "exemplar": true,
          "expr": "rate(minio_node_syscall_write_total{job=~\"$scrape_jobs\"}[$__rate_interval])",
          "interval": "",
          "legendFormat": "Write Syscalls [{{server}}]",
          "refId": "B"
        }
      ],
      "thresholds": [],
      "timeRegions": [],
      "title": "Node Syscalls",
      "tooltip": {
        "shared": true,
        "sort": 0,
        "value_type": "individual"
      },
      "type": "graph",
      "xaxis": {
        "mode": "time",
        "show": true,
        "values": []
      },
      "yaxes": [
        {
          "$$hashKey": "object:185",
          "decimals": 0,
          "format": "short",
          "logBase": 1,
          "min": "0",
          "show": true
        },
        {
          "$$hashKey": "object:186",
          "format": "short",
          "logBase": 1,
          "show": true
        }
      ],
      "yaxis": {
        "align": false
      }
    },
    {
      "aliasColors": {
        "available 10.13.1.25:9000": "green",
        "used 10.13.1.25:9000": "blue"
      },
      "bars": false,
      "dashLength": 10,
      "dashes": false,
      "datasource": {
        "type": "prometheus",
        "uid": "${DS_PROMETHEUS}"
      },
      "description": "",
      "fieldConfig": {
        "defaults": {
          "links": []
        },
        "overrides": []
      },
      "fill": 1,
      "fillGradient": 0,
      "gridPos": {
        "h": 9,
        "w": 12,
        "x": 12,
        "y": 49
      },
      "hiddenSeries": false,
      "id": 8,
      "legend": {
        "avg": false,
        "current": false,
        "max": false,
        "min": false,
        "rightSide": false,
        "show": true,
        "total": false,
        "values": false
      },
      "lines": true,
      "linewidth": 1,
      "links": [],
      "nullPointMode": "null",
      "options": {
        "alertThreshold": true
      },
      "percentage": false,
      "pluginVersion": "10.0.2",
      "pointradius": 2,
      "points": false,
      "renderer": "flot",
      "seriesOverrides": [],
      "spaceLength": 10,
      "stack": false,
      "steppedLine": false,
      "targets": [
        {
          "datasource": {
            "type": "prometheus",
            "uid": "${DS_PROMETHEUS}"
          },
          "exemplar": true,
          "expr": "minio_node_file_descriptor_open_total{job=~\"$scrape_jobs\"}",
          "interval": "",
          "legendFormat": "Open FDs [{{server}}]",
          "refId": "B"
        }
      ],
      "thresholds": [],
      "timeRegions": [],
      "title": "Node File Descriptors",
      "tooltip": {
        "shared": true,
        "sort": 0,
        "value_type": "individual"
      },
      "type": "graph",
      "xaxis": {
        "mode": "time",
        "show": true,
        "values": []
      },
      "yaxes": [
        {
          "$$hashKey": "object:212",
          "format": "none",
          "logBase": 1,
          "min": "0",
          "show": true
        },
        {
          "$$hashKey": "object:213",
          "format": "none",
          "logBase": 1,
          "min": "0",
          "show": true
        }
      ],
      "yaxis": {
        "align": false
      }
    },
    {
      "aliasColors": {},
      "bars": true,
      "dashLength": 10,
      "dashes": false,
      "datasource": {
        "type": "prometheus",
        "uid": "${DS_PROMETHEUS}"
      },
      "fill": 1,
      "fillGradient": 0,
      "gridPos": {
        "h": 7,
        "w": 12,
        "x": 0,
        "y": 58
      },
      "hiddenSeries": false,
      "id": 73,
      "legend": {
        "avg": false,
        "current": false,
        "max": false,
        "min": false,
        "show": true,
        "total": false,
        "values": false
      },
      "lines": true,
      "linewidth": 1,
      "nullPointMode": "null",
      "options": {
        "alertThreshold": true
      },
      "percentage": false,
      "pluginVersion": "10.0.2",
      "pointradius": 2,
      "points": false,
      "renderer": "flot",
      "seriesOverrides": [],
      "spaceLength": 10,
      "stack": false,
      "steppedLine": false,
      "targets": [
        {
          "datasource": {
            "type": "prometheus",
            "uid": "${DS_PROMETHEUS}"
          },
          "exemplar": true,
          "expr": "rate(minio_node_io_rchar_bytes{job=~\"$scrape_jobs\"}[$__rate_interval])",
          "format": "time_series",
          "instant": false,
          "interval": "",
          "legendFormat": "Node RChar [{{server}}]",
          "refId": "A"
        },
        {
          "datasource": {
            "type": "prometheus",
            "uid": "${DS_PROMETHEUS}"
          },
          "exemplar": true,
          "expr": "rate(minio_node_io_wchar_bytes{job=~\"$scrape_jobs\"}[$__rate_interval])",
          "interval": "",
          "legendFormat": "Node WChar [{{server}}]",
          "refId": "B"
        }
      ],
      "thresholds": [],
      "timeRegions": [],
      "title": "Node IO",
      "tooltip": {
        "shared": true,
        "sort": 0,
        "value_type": "individual"
      },
      "type": "graph",
      "xaxis": {
        "mode": "time",
        "show": true,
        "values": []
      },
      "yaxes": [
        {
          "$$hashKey": "object:381",
          "format": "bytes",
          "logBase": 1,
          "show": true
        },
        {
          "$$hashKey": "object:382",
          "format": "short",
          "logBase": 1,
          "show": true
        }
      ],
      "yaxis": {
        "align": false
      }
    },
    {
      "bars": false,
      "dashLength": 10,
      "dashes": false,
      "datasource": {
        "type": "prometheus",
        "uid": "${DS_PROMETHEUS}"
      },
      "fill": 1,
      "fillGradient": 0,
      "gridPos": {
        "h": 7,
        "w": 12,
        "x": 12,
        "y": 58
      },
      "hiddenSeries": false,
      "id": 74,
      "legend": {
        "avg": false,
        "current": false,
        "max": false,
        "min": false,
        "show": true,
        "total": false,
        "values": false
      },
      "lines": true,
      "linewidth": 1,
      "nullPointMode": "null",
      "options": {
        "alertThreshold": true
      },
      "percentage": false,
      "pluginVersion": "10.0.2",
      "pointradius": 2,
      "points": false,
      "renderer": "flot",
      "seriesOverrides": [],
      "spaceLength": 10,
      "stack": false,
      "steppedLine": false,
      "targets": [
        {
          "datasource": {
            "type": "prometheus",
            "uid": "${DS_PROMETHEUS}"
          },
          "exemplar": true,
          "expr": "rate(minio_node_scanner_objects_scanned{job=~\"$scrape_jobs\"}[$__rate_interval])",
          "interval": "1m",
          "legendFormat": "[{{server}}]",
          "refId": "A"
        }
      ],
      "thresholds": [],
      "timeRegions": [],
      "title": "Scanned Objects",
      "tooltip": {
        "shared": true,
        "sort": 0,
        "value_type": "individual"
      },
      "type": "graph",
      "xaxis": {
        "mode": "time",
        "show": true,
        "values": []
      },
      "yaxes": [
        {
          "$$hashKey": "object:212",
          "format": "none",
          "logBase": 1,
          "min": "0",
          "show": true
        },
        {
          "$$hashKey": "object:213",
          "format": "none",
          "logBase": 1,
          "min": "0",
          "show": true
        }
      ],
      "yaxis": {
        "align": false
      }
    },
    {
      "bars": false,
      "dashLength": 10,
      "dashes": false,
      "datasource": {
        "type": "prometheus",
        "uid": "${DS_PROMETHEUS}"
      },
      "fill": 1,
      "fillGradient": 0,
      "gridPos": {
        "h": 7,
        "w": 12,
        "x": 0,
        "y": 67
      },
      "hiddenSeries": false,
      "id": 75,
      "legend": {
        "avg": false,
        "current": false,
        "max": false,
        "min": false,
        "show": true,
        "total": false,
        "values": false
      },
      "lines": true,
      "linewidth": 1,
      "nullPointMode": "null",
      "options": {
        "alertThreshold": true
      },
      "percentage": false,
      "pluginVersion": "10.0.2",
      "pointradius": 2,
      "points": false,
      "renderer": "flot",
      "seriesOverrides": [],
      "spaceLength": 10,
      "stack": false,
      "steppedLine": false,
      "targets": [
        {
          "datasource": {
            "type": "prometheus",
            "uid": "${DS_PROMETHEUS}"
          },
          "exemplar": true,
          "expr": "rate(minio_node_scanner_versions_scanned{job=~\"$scrape_jobs\"}[$__rate_interval])",
          "interval": "1m",
          "legendFormat": "[{{server}}]",
          "refId": "A"
        }
      ],
      "thresholds": [],
      "timeRegions": [],
      "title": "Scanned Versions",
      "tooltip": {
        "shared": true,
        "sort": 0,
        "value_type": "individual"
      },
      "type": "graph",
      "xaxis": {
        "mode": "time",
        "show": true,
        "values": []
      },
      "yaxes": [
        {
          "$$hashKey": "object:212",
          "format": "none",
          "logBase": 1,
          "min": "0",
          "show": true
        },
        {
          "$$hashKey": "object:213",
          "format": "none",
          "logBase": 1,
          "min": "0",
          "show": true
        }
      ],
      "yaxis": {
        "align": false
      }
    },
    {
      "bars": false,
      "dashLength": 10,
      "dashes": false,
      "datasource": {
        "type": "prometheus",
        "uid": "${DS_PROMETHEUS}"
      },
      "fill": 1,
      "fillGradient": 0,
      "gridPos": {
        "h": 7,
        "w": 12,
        "x": 12,
        "y": 67
      },
      "hiddenSeries": false,
      "id": 76,
      "legend": {
        "avg": false,
        "current": false,
        "max": false,
        "min": false,
        "show": true,
        "total": false,
        "values": false
      },
      "lines": true,
      "linewidth": 1,
      "nullPointMode": "null",
      "options": {
        "alertThreshold": true
      },
      "percentage": false,
      "pluginVersion": "10.0.2",
      "pointradius": 2,
      "points": false,
      "renderer": "flot",
      "seriesOverrides": [],
      "spaceLength": 10,
      "stack": false,
      "steppedLine": false,
      "targets": [
        {
          "datasource": {
            "type": "prometheus",
            "uid": "${DS_PROMETHEUS}"
          },
          "exemplar": true,
          "expr": "rate(minio_node_scanner_directories_scanned{job=~\"$scrape_jobs\"}[$__rate_interval])",
          "interval": "1m",
          "legendFormat": "[{{server}}]",
          "refId": "A"
        }
      ],
      "thresholds": [],
      "timeRegions": [],
      "title": "Scanned Directories",
      "tooltip": {
        "shared": true,
        "sort": 0,
        "value_type": "individual"
      },
      "type": "graph",
      "xaxis": {
        "mode": "time",
        "show": true,
        "values": []
      },
      "yaxes": [
        {
          "$$hashKey": "object:212",
          "format": "none",
          "logBase": 1,
          "min": "0",
          "show": true
        },
        {
          "$$hashKey": "object:213",
          "format": "none",
          "logBase": 1,
          "min": "0",
          "show": true
        }
      ],
      "yaxis": {
        "align": false
      }
    },
    {
      "bars": false,
      "dashLength": 10,
      "dashes": false,
      "datasource": {
        "type": "prometheus",
        "uid": "${DS_PROMETHEUS}"
      },
      "fill": 1,
      "fillGradient": 0,
      "gridPos": {
        "h": 7,
        "w": 12,
        "x": 0,
        "y": 74
      },
      "hiddenSeries": false,
      "id": 77,
      "legend": {
        "avg": false,
        "current": false,
        "max": false,
        "min": false,
        "show": true,
        "total": false,
        "values": false
      },
      "lines": true,
      "linewidth": 1,
      "nullPointMode": "null",
      "options": {
        "alertThreshold": true
      },
      "percentage": false,
      "pluginVersion": "10.0.2",
      "pointradius": 2,
      "points": false,
      "renderer": "flot",
      "seriesOverrides": [],
      "spaceLength": 10,
      "stack": false,
      "steppedLine": false,
      "targets": [
        {
          "datasource": {
            "type": "prometheus",
            "uid": "${DS_PROMETHEUS}"
          },
          "exemplar": true,
          "expr": "rate(minio_node_scanner_bucket_scans_started{job=~\"$scrape_jobs\"}[$__rate_interval])",
          "interval": "1m",
          "legendFormat": "[{{server}}]",
          "refId": "A"
        }
      ],
      "thresholds": [],
      "timeRegions": [],
      "title": "Bucket Scans Started",
      "tooltip": {
        "shared": true,
        "sort": 0,
        "value_type": "individual"
      },
      "type": "graph",
      "xaxis": {
        "mode": "time",
        "show": true,
        "values": []
      },
      "yaxes": [
        {
          "$$hashKey": "object:212",
          "format": "none",
          "logBase": 1,
          "min": "0",
          "show": true
        },
        {
          "$$hashKey": "object:213",
          "format": "none",
          "logBase": 1,
          "min": "0",
          "show": true
        }
      ],
      "yaxis": {
        "align": false
      }
    },
    {
      "bars": false,
      "dashLength": 10,
      "dashes": false,
      "datasource": {
        "type": "prometheus",
        "uid": "${DS_PROMETHEUS}"
      },
      "fill": 1,
      "fillGradient": 0,
      "gridPos": {
        "h": 7,
        "w": 12,
        "x": 12,
        "y": 74
      },
      "hiddenSeries": false,
      "id": 78,
      "legend": {
        "avg": false,
        "current": false,
        "max": false,
        "min": false,
        "show": true,
        "total": false,
        "values": false
      },
      "lines": true,
      "linewidth": 1,
      "nullPointMode": "null",
      "options": {
        "alertThreshold": true
      },
      "percentage": false,
      "pluginVersion": "10.0.2",
      "pointradius": 2,
      "points": false,
      "renderer": "flot",
      "seriesOverrides": [],
      "spaceLength": 10,
      "stack": false,
      "steppedLine": false,
      "targets": [
        {
          "datasource": {
            "type": "prometheus",
            "uid": "${DS_PROMETHEUS}"
          },
          "exemplar": true,
          "expr": "rate(minio_node_scanner_bucket_scans_finished{job=~\"$scrape_jobs\"}[$__rate_interval])",
          "interval": "1m",
          "legendFormat": "[{{server}}]",
          "refId": "A"
        }
      ],
      "thresholds": [],
      "timeRegions": [],
      "title": "Bucket Scans Finished",
      "tooltip": {
        "shared": true,
        "sort": 0,
        "value_type": "individual"
      },
      "type": "graph",
      "xaxis": {
        "mode": "time",
        "show": true,
        "values": []
      },
      "yaxes": [
        {
          "$$hashKey": "object:212",
          "format": "none",
          "logBase": 1,
          "min": "0",
          "show": true
        },
        {
          "$$hashKey": "object:213",
          "format": "none",
          "logBase": 1,
          "min": "0",
          "show": true
        }
      ],
      "yaxis": {
        "align": false
      }
    },
    {
      "bars": false,
      "dashLength": 10,
      "dashes": false,
      "datasource": {
        "type": "prometheus",
        "uid": "${DS_PROMETHEUS}"
      },
      "fill": 1,
      "fillGradient": 0,
      "gridPos": {
        "h": 7,
        "w": 12,
        "x": 0,
        "y": 81
      },
      "hiddenSeries": false,
      "id": 79,
      "legend": {
        "avg": false,
        "current": false,
        "max": false,
        "min": false,
        "show": true,
        "total": false,
        "values": false
      },
      "lines": true,
      "linewidth": 1,
      "nullPointMode": "null",
      "options": {
        "alertThreshold": true
      },
      "percentage": false,
      "pluginVersion": "10.0.2",
      "pointradius": 2,
      "points": false,
      "renderer": "flot",
      "seriesOverrides": [],
      "spaceLength": 10,
      "stack": false,
      "steppedLine": false,
      "targets": [
        {
          "datasource": {
            "type": "prometheus",
            "uid": "${DS_PROMETHEUS}"
          },
          "exemplar": true,
          "expr": "minio_node_drive_free_bytes{job=~\"$scrape_jobs\"}",
          "interval": "1m",
          "legendFormat": "[{{server}}:{{drive}}]",
          "refId": "A"
        }
      ],
      "thresholds": [],
      "timeRegions": [],
      "title": "Drive Free Capacity",
      "tooltip": {
        "shared": true,
        "sort": 0,
        "value_type": "individual"
      },
      "type": "graph",
      "xaxis": {
        "mode": "time",
        "show": true,
        "values": []
      },
      "yaxes": [
        {
          "$$hashKey": "object:212",
          "format": "bytes",
          "logBase": 1,
          "min": "0",
          "show": true
        },
        {
          "$$hashKey": "object:213",
          "format": "none",
          "logBase": 1,
          "min": "0",
          "show": true
        }
      ],
      "yaxis": {
        "align": false
      }
    },
    {
      "bars": false,
      "dashLength": 10,
      "dashes": false,
      "datasource": {
        "type": "prometheus",
        "uid": "${DS_PROMETHEUS}"
      },
      "fill": 1,
      "fillGradient": 0,
      "gridPos": {
        "h": 7,
        "w": 12,
        "x": 12,
        "y": 81
      },
      "hiddenSeries": false,
      "id": 80,
      "legend": {
        "avg": false,
        "current": false,
        "max": false,
        "min": false,
        "show": true,
        "total": false,
        "values": false
      },
      "lines": true,
      "linewidth": 1,
      "nullPointMode": "null",
      "options": {
        "alertThreshold": true
      },
      "percentage": false,
      "pluginVersion": "10.0.2",
      "pointradius": 2,
      "points": false,
      "renderer": "flot",
      "seriesOverrides": [],
      "spaceLength": 10,
      "stack": false,
      "steppedLine": false,
      "targets": [
        {
          "datasource": {
            "type": "prometheus",
            "uid": "${DS_PROMETHEUS}"
          },
          "exemplar": true,
          "expr": "minio_node_drive_total_bytes{job=~\"$scrape_jobs\"}",
          "interval": "1m",
          "legendFormat": "[{{server}}:{{drive}}]",
          "refId": "A"
        }
      ],
      "thresholds": [],
      "timeRegions": [],
      "title": "Drive Total Capacity",
      "tooltip": {
        "shared": true,
        "sort": 0,
        "value_type": "individual"
      },
      "type": "graph",
      "xaxis": {
        "mode": "time",
        "show": true,
        "values": []
      },
      "yaxes": [
        {
          "$$hashKey": "object:212",
          "format": "bytes",
          "logBase": 1,
          "min": "0",
          "show": true
        },
        {
          "$$hashKey": "object:213",
          "format": "none",
          "logBase": 1,
          "min": "0",
          "show": true
        }
      ],
      "yaxis": {
        "align": false
      }
    },
    {
      "bars": false,
      "dashLength": 10,
      "dashes": false,
      "datasource": {
        "type": "prometheus",
        "uid": "${DS_PROMETHEUS}"
      },
      "fill": 1,
      "fillGradient": 0,
      "gridPos": {
        "h": 7,
        "w": 12,
        "x": 0,
        "y": 88
      },
      "hiddenSeries": false,
      "id": 81,
      "legend": {
        "avg": false,
        "current": false,
        "max": false,
        "min": false,
        "show": true,
        "total": false,
        "values": false
      },
      "lines": true,
      "linewidth": 1,
      "nullPointMode": "null",
      "options": {
        "alertThreshold": true
      },
      "percentage": false,
      "pluginVersion": "10.0.2",
      "pointradius": 2,
      "points": false,
      "renderer": "flot",
      "seriesOverrides": [],
      "spaceLength": 10,
      "stack": false,
      "steppedLine": false,
      "targets": [
        {
          "datasource": {
            "type": "prometheus",
            "uid": "${DS_PROMETHEUS}"
          },
          "exemplar": true,
          "expr": "minio_node_drive_used_bytes{job=~\"$scrape_jobs\"}",
          "interval": "1m",
          "legendFormat": "[{{server}}:{{drive}}]",
          "refId": "A"
        }
      ],
      "thresholds": [],
      "timeRegions": [],
      "title": "Drive Used Capacity",
      "tooltip": {
        "shared": true,
        "sort": 0,
        "value_type": "individual"
      },
      "type": "graph",
      "xaxis": {
        "mode": "time",
        "show": true,
        "values": []
      },
      "yaxes": [
        {
          "$$hashKey": "object:212",
          "format": "bytes",
          "logBase": 1,
          "min": "0",
          "show": true
        },
        {
          "$$hashKey": "object:213",
          "format": "none",
          "logBase": 1,
          "min": "0",
          "show": true
        }
      ],
      "yaxis": {
        "align": false
      }
    },
    {
      "bars": false,
      "dashLength": 10,
      "dashes": false,
      "datasource": {
        "type": "prometheus",
        "uid": "${DS_PROMETHEUS}"
      },
      "fill": 1,
      "fillGradient": 0,
      "gridPos": {
        "h": 7,
        "w": 12,
        "x": 12,
        "y": 88
      },
      "hiddenSeries": false,
      "id": 82,
      "legend": {
        "avg": false,
        "current": false,
        "max": false,
        "min": false,
        "show": true,
        "total": false,
        "values": false
      },
      "lines": true,
      "linewidth": 1,
      "nullPointMode": "null",
      "options": {
        "alertThreshold": true
      },
      "percentage": false,
      "pluginVersion": "10.0.2",
      "pointradius": 2,
      "points": false,
      "renderer": "flot",
      "seriesOverrides": [],
      "spaceLength": 10,
      "stack": false,
      "steppedLine": false,
      "targets": [
        {
          "datasource": {
            "type": "prometheus",
            "uid": "${DS_PROMETHEUS}"
          },
          "exemplar": true,
          "expr": "minio_node_drive_free_inodes{job=~\"$scrape_jobs\"}",
          "interval": "1m",
          "legendFormat": "[{{server}}:{{drive}}]",
          "refId": "A"
        }
      ],
      "thresholds": [],
      "timeRegions": [],
      "title": "Drive Free Inodes",
      "tooltip": {
        "shared": true,
        "sort": 0,
        "value_type": "individual"
      },
      "type": "graph",
      "xaxis": {
        "mode": "time",
        "show": true,
        "values": []
      },
      "yaxes": [
        {
          "$$hashKey": "object:212",
          "format": "none",
          "logBase": 1,
          "min": "0",
          "show": true
        },
        {
          "$$hashKey": "object:213",
          "format": "none",
          "logBase": 1,
          "min": "0",
          "show": true
        }
      ],
      "yaxis": {
        "align": false
      }
    },
    {
      "bars": false,
      "dashLength": 10,
      "dashes": false,
      "datasource": {
        "type": "prometheus",
        "uid": "${DS_PROMETHEUS}"
      },
      "fill": 1,
      "fillGradient": 0,
      "gridPos": {
        "h": 7,
        "w": 12,
        "x": 0,
        "y": 95
      },
      "hiddenSeries": false,
      "id": 83,
      "legend": {
        "avg": false,
        "current": false,
        "max": false,
        "min": false,
        "show": true,
        "total": false,
        "values": false
      },
      "lines": true,
      "linewidth": 1,
      "nullPointMode": "null",
      "options": {
        "alertThreshold": true
      },
      "percentage": false,
      "pluginVersion": "10.0.2",
      "pointradius": 2,
      "points": false,
      "renderer": "flot",
      "seriesOverrides": [],
      "spaceLength": 10,
      "stack": false,
      "steppedLine": false,
      "targets": [
        {
          "datasource": {
            "type": "prometheus",
            "uid": "${DS_PROMETHEUS}"
          },
          "exemplar": true,
          "expr": "sum by (server, drive, api) (minio_node_drive_latency_us{job=~\"$scrape_jobs\"})",
          "interval": "1m",
          "legendFormat": "[{{server}}:{{drive}}]",
          "refId": "A"
        }
      ],
      "thresholds": [],
      "timeRegions": [],
      "title": "Drive Latency (Micro Sec)",
      "tooltip": {
        "shared": true,
        "sort": 0,
        "value_type": "individual"
      },
      "type": "graph",
      "xaxis": {
        "mode": "time",
        "show": true,
        "values": []
      },
      "yaxes": [
        {
          "$$hashKey": "object:212",
          "format": "none",
          "logBase": 1,
          "min": "0",
          "show": true
        },
        {
          "$$hashKey": "object:213",
          "format": "none",
          "logBase": 1,
          "min": "0",
          "show": true
        }
      ],
      "yaxis": {
        "align": false
      }
    },
    {
      "bars": false,
      "dashLength": 10,
      "dashes": false,
      "datasource": {
        "type": "prometheus",
        "uid": "${DS_PROMETHEUS}"
      },
      "fill": 1,
      "fillGradient": 0,
      "gridPos": {
        "h": 7,
        "w": 4,
        "x": 12,
        "y": 95
      },
      "hiddenSeries": false,
      "id": 84,
      "legend": {
        "avg": false,
        "current": false,
        "max": false,
        "min": false,
        "show": true,
        "total": false,
        "values": false
      },
      "lines": true,
      "linewidth": 1,
      "nullPointMode": "null",
      "options": {
        "alertThreshold": true
      },
      "percentage": false,
      "pluginVersion": "10.0.2",
      "pointradius": 2,
      "points": false,
      "renderer": "flot",
      "seriesOverrides": [],
      "spaceLength": 10,
      "stack": false,
      "steppedLine": false,
      "targets": [
        {
          "datasource": {
            "type": "prometheus",
            "uid": "${DS_PROMETHEUS}"
          },
          "exemplar": true,
          "expr": "minio_node_drive_total{job=~\"$scrape_jobs\"}",
          "interval": "1m",
          "legendFormat": "[{{server}}]",
          "refId": "A"
        }
      ],
      "thresholds": [],
      "timeRegions": [],
      "title": "Drives Count",
      "tooltip": {
        "shared": true,
        "sort": 0,
        "value_type": "individual"
      },
      "type": "graph",
      "xaxis": {
        "mode": "time",
        "show": true,
        "values": []
      },
      "yaxes": [
        {
          "$$hashKey": "object:212",
          "format": "none",
          "logBase": 1,
          "min": "0",
          "show": true
        },
        {
          "$$hashKey": "object:213",
          "format": "none",
          "logBase": 1,
          "min": "0",
          "show": true
        }
      ],
      "yaxis": {
        "align": false
      }
    },
    {
      "bars": false,
      "dashLength": 10,
      "dashes": false,
      "datasource": {
        "type": "prometheus",
        "uid": "${DS_PROMETHEUS}"
      },
      "fill": 1,
      "fillGradient": 0,
      "gridPos": {
        "h": 7,
        "w": 4,
        "x": 16,
        "y": 95
      },
      "hiddenSeries": false,
      "id": 85,
      "legend": {
        "avg": false,
        "current": false,
        "max": false,
        "min": false,
        "show": true,
        "total": false,
        "values": false
      },
      "lines": true,
      "linewidth": 1,
      "nullPointMode": "null",
      "options": {
        "alertThreshold": true
      },
      "percentage": false,
      "pluginVersion": "10.0.2",
      "pointradius": 2,
      "points": false,
      "renderer": "flot",
      "seriesOverrides": [],
      "spaceLength": 10,
      "stack": false,
      "steppedLine": false,
      "targets": [
        {
          "datasource": {
            "type": "prometheus",
            "uid": "Prom${DS_PROMETHEUS}etheus"
          },
          "exemplar": true,
          "expr": "minio_node_drive_online_total{job=~\"$scrape_jobs\"}",
          "interval": "1m",
          "legendFormat": "[{{server}}]",
          "refId": "A"
        }
      ],
      "thresholds": [],
      "timeRegions": [],
      "title": "Online Drives",
      "tooltip": {
        "shared": true,
        "sort": 0,
        "value_type": "individual"
      },
      "type": "graph",
      "xaxis": {
        "mode": "time",
        "show": true,
        "values": []
      },
      "yaxes": [
        {
          "$$hashKey": "object:212",
          "format": "none",
          "logBase": 1,
          "min": "0",
          "show": true
        },
        {
          "$$hashKey": "object:213",
          "format": "none",
          "logBase": 1,
          "min": "0",
          "show": true
        }
      ],
      "yaxis": {
        "align": false
      }
    },
    {
      "bars": false,
      "dashLength": 10,
      "dashes": false,
      "datasource": {
        "type": "prometheus",
        "uid": "${DS_PROMETHEUS}"
      },
      "fill": 1,
      "fillGradient": 0,
      "gridPos": {
        "h": 7,
        "w": 4,
        "x": 20,
        "y": 95
      },
      "hiddenSeries": false,
      "id": 86,
      "legend": {
        "avg": false,
        "current": false,
        "max": false,
        "min": false,
        "show": true,
        "total": false,
        "values": false
      },
      "lines": true,
      "linewidth": 1,
      "nullPointMode": "null",
      "options": {
        "alertThreshold": true
      },
      "percentage": false,
      "pluginVersion": "10.0.2",
      "pointradius": 2,
      "points": false,
      "renderer": "flot",
      "seriesOverrides": [],
      "spaceLength": 10,
      "stack": false,
      "steppedLine": false,
      "targets": [
        {
          "datasource": {
            "type": "prometheus",
            "uid": "${DS_PROMETHEUS}"
          },
          "exemplar": true,
          "expr": "minio_node_drive_offline_total{job=~\"$scrape_jobs\"}",
          "interval": "1m",
          "legendFormat": "[{{server}}]",
          "refId": "A"
        }
      ],
      "thresholds": [],
      "timeRegions": [],
      "title": "Offline Drives",
      "tooltip": {
        "shared": true,
        "sort": 0,
        "value_type": "individual"
      },
      "type": "graph",
      "xaxis": {
        "mode": "time",
        "show": true,
        "values": []
      },
      "yaxes": [
        {
          "$$hashKey": "object:212",
          "format": "none",
          "logBase": 1,
          "min": "0",
          "show": true
        },
        {
          "$$hashKey": "object:213",
          "format": "none",
          "logBase": 1,
          "min": "0",
          "show": true
        }
      ],
      "yaxis": {
        "align": false
      }
    },
    {
      "bars": false,
      "dashLength": 10,
      "dashes": false,
      "datasource": {
        "type": "prometheus",
        "uid": "${DS_PROMETHEUS}"
      },
      "fill": 1,
      "fillGradient": 0,
      "gridPos": {
        "h": 7,
        "w": 12,
        "x": 0,
        "y": 102
      },
      "hiddenSeries": false,
      "id": 87,
      "legend": {
        "avg": false,
        "current": false,
        "max": false,
        "min": false,
        "show": true,
        "total": false,
        "values": false
      },
      "lines": true,
      "linewidth": 1,
      "nullPointMode": "null",
      "options": {
        "alertThreshold": true
      },
      "percentage": false,
      "pluginVersion": "10.0.2",
      "pointradius": 2,
      "points": false,
      "renderer": "flot",
      "seriesOverrides": [],
      "spaceLength": 10,
      "stack": false,
      "steppedLine": false,
      "targets": [
        {
          "datasource": {
            "type": "prometheus",
            "uid": "${DS_PROMETHEUS}"
          },
          "exemplar": true,
          "expr": "minio_node_drive_errors_availability{job=~\"$scrape_jobs\"}",
          "interval": "1m",
          "legendFormat": "[{{server}}:{{drive}}]",
          "refId": "A"
        }
      ],
      "thresholds": [],
      "timeRegions": [],
      "title": "Drive Availability Errors (since start)",
      "tooltip": {
        "shared": true,
        "sort": 0,
        "value_type": "individual"
      },
      "type": "graph",
      "xaxis": {
        "mode": "time",
        "show": true,
        "values": []
      },
      "yaxes": [
        {
          "$$hashKey": "object:212",
          "format": "none",
          "logBase": 1,
          "min": "0",
          "show": true
        },
        {
          "$$hashKey": "object:213",
          "format": "none",
          "logBase": 1,
          "min": "0",
          "show": true
        }
      ],
      "yaxis": {
        "align": false
      }
    },
    {
      "bars": false,
      "dashLength": 10,
      "dashes": false,
      "datasource": {
        "type": "prometheus",
        "uid": "${DS_PROMETHEUS}"
      },
      "fill": 1,
      "fillGradient": 0,
      "gridPos": {
        "h": 7,
        "w": 12,
        "x": 12,
        "y": 102
      },
      "hiddenSeries": false,
      "id": 88,
      "legend": {
        "avg": false,
        "current": false,
        "max": false,
        "min": false,
        "show": true,
        "total": false,
        "values": false
      },
      "lines": true,
      "linewidth": 1,
      "nullPointMode": "null",
      "options": {
        "alertThreshold": true
      },
      "percentage": false,
      "pluginVersion": "10.0.2",
      "pointradius": 2,
      "points": false,
      "renderer": "flot",
      "seriesOverrides": [],
      "spaceLength": 10,
      "stack": false,
      "steppedLine": false,
      "targets": [
        {
          "datasource": {
            "type": "prometheus",
            "uid": "${DS_PROMETHEUS}"
          },
          "exemplar": true,
          "expr": "minio_node_drive_errors_timeout{job=~\"$scrape_jobs\"}",
          "interval": "1m",
          "legendFormat": "[{{server}}:{{drive}}]",
          "refId": "A"
        }
      ],
      "thresholds": [],
      "timeRegions": [],
      "title": "Drive Timeout Errors (since start)",
      "tooltip": {
        "shared": true,
        "sort": 0,
        "value_type": "individual"
      },
      "type": "graph",
      "xaxis": {
        "mode": "time",
        "show": true,
        "values": []
      },
      "yaxes": [
        {
          "$$hashKey": "object:212",
          "format": "none",
          "logBase": 1,
          "min": "0",
          "show": true
        },
        {
          "$$hashKey": "object:213",
          "format": "none",
          "logBase": 1,
          "min": "0",
          "show": true
        }
      ],
      "yaxis": {
        "align": false
      }
    },
    {
      "datasource": {
        "type": "prometheus",
        "uid": "${DS_PROMETHEUS}"
      },
      "description": "",
      "fieldConfig": {
        "defaults": {
          "mappings": [
            {
              "options": {
                "match": "null",
                "result": {
                  "text": "N/A"
                }
              },
              "type": "special"
            }
          ],
          "thresholds": {
            "mode": "percentage",
            "steps": [
              {
                "color": "green",
                "value": null
              }
            ]
          },
          "unit": "dtdurations"
        },
        "overrides": []
      },
      "gridPos": {
        "h": 5,
        "w": 4,
        "x": 0,
        "y": 109
      },
      "id": 89,
      "links": [],
      "maxDataPoints": 100,
      "options": {
        "colorMode": "value",
        "graphMode": "none",
        "justifyMode": "auto",
        "orientation": "auto",
        "reduceOptions": {
          "calcs": [
            "mean"
          ],
          "fields": "",
          "values": false
        },
        "text": {},
        "textMode": "auto"
      },
      "pluginVersion": "10.0.2",
      "targets": [
        {
          "datasource": {
            "type": "prometheus",
            "uid": "${DS_PROMETHEUS}"
          },
          "exemplar": true,
          "expr": "minio_cluster_kms_uptime{job=~\"$scrape_jobs\"}",
          "format": "time_series",
          "instant": true,
          "interval": "",
          "intervalFactor": 1,
          "legendFormat": "{{instance}}",
          "metric": "minio_cluster_kms_uptime",
          "refId": "A",
          "step": 60
        }
      ],
      "title": "KMS Uptime",
      "type": "stat"
    },
    {
      "bars": false,
      "dashLength": 10,
      "dashes": false,
      "datasource": {
        "type": "prometheus",
        "uid": "Prometheus"
      },
      "fill": 1,
      "fillGradient": 0,
      "gridPos": {
        "h": 5,
        "w": 4,
        "x": 4,
        "y": 109
      },
      "hiddenSeries": false,
      "id": 90,
      "legend": {
        "avg": false,
        "current": false,
        "max": false,
        "min": false,
        "show": true,
        "total": false,
        "values": false
      },
      "lines": true,
      "linewidth": 1,
      "nullPointMode": "null",
      "options": {
        "alertThreshold": true
      },
      "percentage": false,
      "pluginVersion": "10.0.2",
      "pointradius": 2,
      "points": false,
      "renderer": "flot",
      "seriesOverrides": [],
      "spaceLength": 10,
      "stack": false,
      "steppedLine": false,
      "targets": [
        {
          "datasource": {
            "type": "prometheus",
            "uid": "Prometheus"
          },
          "exemplar": true,
          "expr": "sum by (server) (minio_cluster_kms_online{job=~\"$scrape_jobs\"})",
          "interval": "1m",
          "legendFormat": "{{server}}",
          "refId": "A"
        }
      ],
      "thresholds": [],
      "timeRegions": [],
      "title": "KMS Online(1)/Offline(0)",
      "tooltip": {
        "shared": true,
        "sort": 0,
        "value_type": "individual"
      },
      "type": "graph",
      "xaxis": {
        "mode": "time",
        "show": true,
        "values": []
      },
      "yaxes": [
        {
          "$$hashKey": "object:212",
          "format": "none",
          "logBase": 1,
          "min": "0",
          "show": true
        },
        {
          "$$hashKey": "object:213",
          "format": "none",
          "logBase": 1,
          "min": "0",
          "show": true
        }
      ],
      "yaxis": {
        "align": false
      }
    },
    {
      "aliasColors": {
        "S3 Errors": "light-red",
        "S3 Requests": "light-green"
      },
      "bars": false,
      "dashLength": 10,
      "dashes": false,
      "datasource": {
        "type": "prometheus",
        "uid": "${DS_PROMETHEUS}"
      },
      "fill": 1,
      "fillGradient": 0,
      "gridPos": {
        "h": 5,
        "w": 4,
        "x": 8,
        "y": 109
      },
      "hiddenSeries": false,
      "id": 91,
      "legend": {
        "avg": false,
        "current": false,
        "max": false,
        "min": false,
        "show": true,
        "total": false,
        "values": false
      },
      "lines": true,
      "linewidth": 1,
      "nullPointMode": "null",
      "options": {
        "alertThreshold": true
      },
      "percentage": false,
      "pluginVersion": "10.0.2",
      "pointradius": 2,
      "points": false,
      "renderer": "flot",
      "seriesOverrides": [],
      "spaceLength": 10,
      "stack": false,
      "steppedLine": false,
      "targets": [
        {
          "datasource": {
            "type": "prometheus",
            "uid": "${DS_PROMETHEUS}"
          },
          "exemplar": true,
          "expr": "sum by (server) (increase(minio_cluster_kms_request_error{job=~\"$scrape_jobs\"}[$__rate_interval]))",
          "interval": "1m",
          "intervalFactor": 2,
          "legendFormat": "{{server}}",
          "refId": "A"
        }
      ],
      "thresholds": [],
      "timeRegions": [],
      "title": "KMS Request 4xx Error Rate",
      "tooltip": {
        "shared": true,
        "sort": 0,
        "value_type": "individual"
      },
      "type": "graph",
      "xaxis": {
        "mode": "time",
        "show": true,
        "values": []
      },
      "yaxes": [
        {
          "$$hashKey": "object:331",
          "format": "none",
          "logBase": 1,
          "show": true
        },
        {
          "$$hashKey": "object:332",
          "format": "short",
          "logBase": 1,
          "show": false
        }
      ],
      "yaxis": {
        "align": false
      }
    },
    {
      "aliasColors": {
        "S3 Errors": "light-red",
        "S3 Requests": "light-green"
      },
      "bars": false,
      "dashLength": 10,
      "dashes": false,
      "datasource": {
        "type": "prometheus",
        "uid": "${DS_PROMETHEUS}"
      },
      "fill": 1,
      "fillGradient": 0,
      "gridPos": {
        "h": 5,
        "w": 6,
        "x": 12,
        "y": 109
      },
      "hiddenSeries": false,
      "id": 92,
      "legend": {
        "avg": false,
        "current": false,
        "max": false,
        "min": false,
        "show": true,
        "total": false,
        "values": false
      },
      "lines": true,
      "linewidth": 1,
      "nullPointMode": "null",
      "options": {
        "alertThreshold": true
      },
      "percentage": false,
      "pluginVersion": "10.0.2",
      "pointradius": 2,
      "points": false,
      "renderer": "flot",
      "seriesOverrides": [],
      "spaceLength": 10,
      "stack": false,
      "steppedLine": false,
      "targets": [
        {
          "datasource": {
            "type": "prometheus",
            "uid": "${DS_PROMETHEUS}"
          },
          "exemplar": true,
          "expr": "sum by (server) (increase(minio_cluster_kms_request_failure{job=~\"$scrape_jobs\"}[$__rate_interval]))",
          "interval": "1m",
          "intervalFactor": 2,
          "legendFormat": "{{server}}",
          "refId": "A"
        }
      ],
      "thresholds": [],
      "timeRegions": [],
      "title": "KMS Request 5xx Error Rate",
      "tooltip": {
        "shared": true,
        "sort": 0,
        "value_type": "individual"
      },
      "type": "graph",
      "xaxis": {
        "mode": "time",
        "show": true,
        "values": []
      },
      "yaxes": [
        {
          "$$hashKey": "object:331",
          "format": "none",
          "logBase": 1,
          "show": true
        },
        {
          "$$hashKey": "object:332",
          "format": "short",
          "logBase": 1,
          "show": false
        }
      ],
      "yaxis": {
        "align": false
      }
    },
    {
      "aliasColors": {
        "S3 Errors": "light-red",
        "S3 Requests": "light-green"
      },
      "bars": false,
      "dashLength": 10,
      "dashes": false,
      "datasource": {
        "type": "prometheus",
        "uid": "${DS_PROMETHEUS}"
      },
      "fill": 1,
      "fillGradient": 0,
      "gridPos": {
        "h": 5,
        "w": 6,
        "x": 18,
        "y": 109
      },
      "hiddenSeries": false,
      "id": 93,
      "legend": {
        "avg": false,
        "current": false,
        "max": false,
        "min": false,
        "show": true,
        "total": false,
        "values": false
      },
      "lines": true,
      "linewidth": 1,
      "nullPointMode": "null",
      "options": {
        "alertThreshold": true
      },
      "percentage": false,
      "pluginVersion": "10.0.2",
      "pointradius": 2,
      "points": false,
      "renderer": "flot",
      "seriesOverrides": [],
      "spaceLength": 10,
      "stack": false,
      "steppedLine": false,
      "targets": [
        {
          "datasource": {
            "type": "prometheus",
            "uid": "${DS_PROMETHEUS}"
          },
          "exemplar": true,
          "expr": "sum by (server) (rate(minio_cluster_kms_request_success{job=~\"$scrape_jobs\"}[$__rate_interval]))",
          "interval": "1m",
          "intervalFactor": 2,
          "legendFormat": "KMS Request Success [{{server}}]",
          "refId": "A"
        }
      ],
      "thresholds": [],
      "timeRegions": [],
      "title": "KMS Request Success Rate ",
      "tooltip": {
        "shared": true,
        "sort": 0,
        "value_type": "individual"
      },
      "type": "graph",
      "xaxis": {
        "mode": "time",
        "show": true,
        "values": []
      },
      "yaxes": [
        {
          "$$hashKey": "object:331",
          "format": "none",
          "logBase": 1,
          "show": true
        },
        {
          "$$hashKey": "object:332",
          "format": "short",
          "logBase": 1,
          "show": false
        }
      ],
      "yaxis": {
        "align": false
      }
    },
    {
      "aliasColors": {},
      "bars": false,
      "dashLength": 10,
      "dashes": false,
      "datasource": {
        "type": "prometheus",
        "uid": "${DS_PROMETHEUS}"
      },
      "fill": 1,
      "fillGradient": 0,
      "gridPos": {
        "h": 6,
        "w": 12,
        "x": 0,
        "y": 115
      },
      "hiddenSeries": false,
      "id": 94,
      "legend": {
        "avg": false,
        "current": false,
        "max": false,
        "min": false,
        "show": true,
        "total": false,
        "values": false
      },
      "lines": true,
      "linewidth": 1,
      "nullPointMode": "null",
      "options": {
        "alertThreshold": true
      },
      "percentage": false,
      "pluginVersion": "10.0.2",
      "pointradius": 2,
      "points": false,
      "renderer": "flot",
      "seriesOverrides": [],
      "spaceLength": 10,
      "stack": false,
      "steppedLine": false,
      "targets": [
        {
          "datasource": {
            "type": "prometheus",
            "uid": "${DS_PROMETHEUS}"
          },
          "exemplar": true,
          "expr": "minio_cluster_health_erasure_set_tolerance{job=~\"$scrape_jobs\"}",
          "interval": "",
          "legendFormat": "Pool: {{pool}} Set: {{set}}",
          "refId": "A"
        }
      ],
      "thresholds": [],
      "timeRegions": [],
      "title": "Erasure Set Tolerance",
      "tooltip": {
        "shared": true,
        "sort": 0,
        "value_type": "individual"
      },
      "type": "graph",
      "xaxis": {
        "mode": "time",
        "show": true,
        "values": []
      },
      "yaxes": [
        {
          "$$hashKey": "object:1043",
          "format": "none",
          "logBase": 1,
          "show": true
        },
        {
          "$$hashKey": "object:1044",
          "format": "short",
          "logBase": 1,
          "show": true
        }
      ],
      "yaxis": {
        "align": false
      }
    }
  ],
  "refresh": "",
  "schemaVersion": 38,
  "style": "dark",
  "tags": [
    "minio"
  ],
  "templating": {
    "list": [
      {
        "current": {},
        "datasource": {
          "type": "prometheus",
          "uid": "${DS_PROMETHEUS}"
        },
        "definition": "label_values(job)",
        "hide": 0,
        "includeAll": true,
        "multi": true,
        "name": "scrape_jobs",
        "options": [],
        "query": {
          "query": "label_values(job)",
          "refId": "StandardVariableQuery"
        },
        "refresh": 1,
        "regex": "",
        "skipUrlSync": false,
        "sort": 0,
        "type": "query"
      }
    ]
  },
  "time": {
    "from": "now-1h",
    "to": "now"
  },
  "timepicker": {
    "refresh_intervals": [
      "10s",
      "30s",
      "1m",
      "5m",
      "15m",
      "30m",
      "1h",
      "2h",
      "1d"
    ],
    "time_options": [
      "5m",
      "15m",
      "1h",
      "6h",
      "12h",
      "24h",
      "2d",
      "7d",
      "30d"
    ]
  },
  "timezone": "",
  "title": "MinIO Dashboard",
  "uid": "TgmJnqnnk",
  "version": 1,
  "weekStart": ""
}<|MERGE_RESOLUTION|>--- conflicted
+++ resolved
@@ -508,11 +508,7 @@
           },
           "editorMode": "code",
           "exemplar": true,
-<<<<<<< HEAD
-          "expr": "minio_cluster_usage_total_bytes{job=~\"$scrape_jobs\"}",
-=======
-          "expr": "max(minio_cluster_usage_total_bytes{job=\"$scrape_jobs\"})",
->>>>>>> fd2c38fb
+          "expr": "max(minio_cluster_usage_total_bytes{job=~\"$scrape_jobs\"})",
           "interval": "",
           "legendFormat": "Usage",
           "range": true,
@@ -579,11 +575,7 @@
           },
           "editorMode": "code",
           "exemplar": true,
-<<<<<<< HEAD
-          "expr": "minio_cluster_objects_size_distribution{job=~\"$scrape_jobs\"}",
-=======
-          "expr": "max(minio_cluster_objects_size_distribution{job=\"$scrape_jobs\"})",
->>>>>>> fd2c38fb
+          "expr": "max(minio_cluster_objects_size_distribution{job=~\"$scrape_jobs\"})",
           "format": "time_series",
           "instant": false,
           "interval": "",
@@ -909,11 +901,7 @@
             "uid": "${DS_PROMETHEUS}"
           },
           "exemplar": true,
-<<<<<<< HEAD
-          "expr": "minio_cluster_nodes_online_total{job=~\"$scrape_jobs\"}",
-=======
-          "expr": "max(minio_cluster_nodes_online_total{job=\"$scrape_jobs\"})",
->>>>>>> fd2c38fb
+          "expr": "max(minio_cluster_nodes_online_total{job=~\"$scrape_jobs\"})",
           "format": "table",
           "hide": false,
           "instant": true,
@@ -996,11 +984,7 @@
             "uid": "${DS_PROMETHEUS}"
           },
           "exemplar": true,
-<<<<<<< HEAD
-          "expr": "minio_cluster_drive_online_total{job=~\"$scrape_jobs\"}",
-=======
-          "expr": "max(minio_cluster_drive_online_total{job=\"$scrape_jobs\"})",
->>>>>>> fd2c38fb
+          "expr": "max(minio_cluster_drive_online_total{job=~\"$scrape_jobs\"})",
           "format": "table",
           "hide": false,
           "instant": true,
@@ -1351,11 +1335,7 @@
             "uid": "${DS_PROMETHEUS}"
           },
           "exemplar": true,
-<<<<<<< HEAD
-          "expr": "minio_cluster_nodes_offline_total{job=~\"$scrape_jobs\"}",
-=======
-          "expr": "max(minio_cluster_nodes_offline_total{job=\"$scrape_jobs\"})",
->>>>>>> fd2c38fb
+          "expr": "max(minio_cluster_nodes_offline_total{job=~\"$scrape_jobs\"})",
           "format": "table",
           "hide": false,
           "instant": true,
@@ -1438,11 +1418,7 @@
             "uid": "${DS_PROMETHEUS}"
           },
           "exemplar": true,
-<<<<<<< HEAD
-          "expr": "minio_cluster_drive_offline_total{job=~\"$scrape_jobs\"}",
-=======
-          "expr": "max(minio_cluster_drive_offline_total{job=\"$scrape_jobs\"})",
->>>>>>> fd2c38fb
+          "expr": "max(minio_cluster_drive_offline_total{job=~\"$scrape_jobs\"})",
           "format": "table",
           "hide": false,
           "instant": true,
@@ -1598,11 +1574,7 @@
             "uid": "${DS_PROMETHEUS}"
           },
           "exemplar": true,
-<<<<<<< HEAD
-          "expr": "minio_heal_time_last_activity_nano_seconds{job=~\"$scrape_jobs\"}",
-=======
-          "expr": "max(minio_heal_time_last_activity_nano_seconds{job=\"$scrape_jobs\"})",
->>>>>>> fd2c38fb
+          "expr": "max(minio_heal_time_last_activity_nano_seconds{job=~\"$scrape_jobs\"})",
           "format": "time_series",
           "instant": true,
           "interval": "",
@@ -1673,11 +1645,7 @@
             "uid": "${DS_PROMETHEUS}"
           },
           "exemplar": true,
-<<<<<<< HEAD
-          "expr": "minio_usage_last_activity_nano_seconds{job=~\"$scrape_jobs\"}",
-=======
-          "expr": "max(minio_usage_last_activity_nano_seconds{job=\"$scrape_jobs\"})",
->>>>>>> fd2c38fb
+          "expr": "max(minio_usage_last_activity_nano_seconds{job=~\"$scrape_jobs\"})",
           "format": "time_series",
           "instant": true,
           "interval": "",

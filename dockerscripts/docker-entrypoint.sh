#!/bin/sh
#
# MinIO Cloud Storage, (C) 2019 MinIO, Inc.
#
# Licensed under the Apache License, Version 2.0 (the "License");
# you may not use this file except in compliance with the License.
# You may obtain a copy of the License at
#
#     http://www.apache.org/licenses/LICENSE-2.0
#
# Unless required by applicable law or agreed to in writing, software
# distributed under the License is distributed on an "AS IS" BASIS,
# WITHOUT WARRANTIES OR CONDITIONS OF ANY KIND, either express or implied.
# See the License for the specific language governing permissions and
# limitations under the License.
#

# If command starts with an option, prepend minio.
if [ "${1}" != "minio" ]; then
    if [ -n "${1}" ]; then
        set -- minio "$@"
    fi
fi

## Look for docker secrets in default documented location.
docker_secrets_env() {
    ACCESS_KEY_FILE="/run/secrets/$MINIO_ACCESS_KEY_FILE"
    SECRET_KEY_FILE="/run/secrets/$MINIO_SECRET_KEY_FILE"

    if [ -f "$ACCESS_KEY_FILE" ] && [ -f "$SECRET_KEY_FILE" ]; then
        if [ -f "$ACCESS_KEY_FILE" ]; then
            MINIO_ACCESS_KEY="$(cat "$ACCESS_KEY_FILE")"
            export MINIO_ACCESS_KEY
        fi
        if [ -f "$SECRET_KEY_FILE" ]; then
            MINIO_SECRET_KEY="$(cat "$SECRET_KEY_FILE")"
            export MINIO_SECRET_KEY
        fi
    fi
}

<<<<<<< HEAD
## Set SSE_MASTER_KEY from docker secrets if provided
docker_sse_encryption_env() {
    SSE_MASTER_KEY_FILE="/run/secrets/$MINIO_SSE_MASTER_KEY_FILE"

    if [ -f "$SSE_MASTER_KEY_FILE" ]; then
        MINIO_SSE_MASTER_KEY="$(cat "$SSE_MASTER_KEY_FILE")"
        export MINIO_SSE_MASTER_KEY

    fi
}

## Create UID/GID based on available environment variables.
docker_set_uid_gid() {
    addgroup -S "$MINIO_GROUPNAME" >/dev/null 2>&1 && \
        adduser -S -G "$MINIO_GROUPNAME" "$MINIO_USERNAME" >/dev/null 2>&1
}

# su-exec to requested user, if user cannot be requested
# existing user is used automatically.
=======
# su-exec to requested user, if service cannot run exec will fail.
>>>>>>> 55dd017e
docker_switch_user() {
    if [ -z "${MINIO_USERNAME}" ] || [ -z "${MINIO_GROUPNAME}" ]; then
        addgroup -S "$MINIO_GROUPNAME" >/dev/null 2>&1 && \
            adduser -S -G "$MINIO_GROUPNAME" "$MINIO_USERNAME" >/dev/null 2>&1

        exec su-exec "${MINIO_USERNAME}:${MINIO_GROUPNAME}" "$@"
    else
        # fallback
        exec "$@"
    fi
}

## Set access env from secrets if necessary.
docker_secrets_env

<<<<<<< HEAD
## Set sse encryption from secrets if necessary.
docker_sse_encryption_env

## User Input UID and GID
docker_set_uid_gid

=======
>>>>>>> 55dd017e
## Switch to user if applicable.
docker_switch_user "$@"<|MERGE_RESOLUTION|>--- conflicted
+++ resolved
@@ -39,7 +39,6 @@
     fi
 }
 
-<<<<<<< HEAD
 ## Set SSE_MASTER_KEY from docker secrets if provided
 docker_sse_encryption_env() {
     SSE_MASTER_KEY_FILE="/run/secrets/$MINIO_SSE_MASTER_KEY_FILE"
@@ -51,17 +50,7 @@
     fi
 }
 
-## Create UID/GID based on available environment variables.
-docker_set_uid_gid() {
-    addgroup -S "$MINIO_GROUPNAME" >/dev/null 2>&1 && \
-        adduser -S -G "$MINIO_GROUPNAME" "$MINIO_USERNAME" >/dev/null 2>&1
-}
-
-# su-exec to requested user, if user cannot be requested
-# existing user is used automatically.
-=======
 # su-exec to requested user, if service cannot run exec will fail.
->>>>>>> 55dd017e
 docker_switch_user() {
     if [ -z "${MINIO_USERNAME}" ] || [ -z "${MINIO_GROUPNAME}" ]; then
         addgroup -S "$MINIO_GROUPNAME" >/dev/null 2>&1 && \
@@ -77,14 +66,8 @@
 ## Set access env from secrets if necessary.
 docker_secrets_env
 
-<<<<<<< HEAD
 ## Set sse encryption from secrets if necessary.
 docker_sse_encryption_env
 
-## User Input UID and GID
-docker_set_uid_gid
-
-=======
->>>>>>> 55dd017e
 ## Switch to user if applicable.
 docker_switch_user "$@"
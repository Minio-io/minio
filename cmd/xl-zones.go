/*
 * MinIO Cloud Storage, (C) 2019 MinIO, Inc.
 *
 * Licensed under the Apache License, Version 2.0 (the "License");
 * you may not use this file except in compliance with the License.
 * You may obtain a copy of the License at
 *
 *     http://www.apache.org/licenses/LICENSE-2.0
 *
 * Unless required by applicable law or agreed to in writing, software
 * distributed under the License is distributed on an "AS IS" BASIS,
 * WITHOUT WARRANTIES OR CONDITIONS OF ANY KIND, either express or implied.
 * See the License for the specific language governing permissions and
 * limitations under the License.
 */

package cmd

import (
	"context"
	"fmt"
	"io"
	"math/rand"
	"net/http"
	"strings"
	"sync"
	"time"

	xhttp "github.com/minio/minio/cmd/http"
	"github.com/minio/minio/cmd/logger"
	"github.com/minio/minio/pkg/bucket/lifecycle"
	"github.com/minio/minio/pkg/bucket/object/tagging"
	"github.com/minio/minio/pkg/bucket/policy"
	"github.com/minio/minio/pkg/madmin"
	"github.com/minio/minio/pkg/sync/errgroup"
)

type xlZones struct {
	zones []*xlSets
}

func (z *xlZones) SingleZone() bool {
	return len(z.zones) == 1
}

func (z *xlZones) quickHealBuckets(ctx context.Context) {
	bucketsInfo, err := z.ListBucketsHeal(ctx)
	if err != nil {
		return
	}
	for _, bucket := range bucketsInfo {
		z.HealBucket(ctx, bucket.Name, false, false)
	}
}

// Initialize new zone of erasure sets.
func newXLZones(endpointZones EndpointZones) (ObjectLayer, error) {
	var (
		deploymentID string
		err          error

		formats = make([]*formatXLV3, len(endpointZones))
		z       = &xlZones{zones: make([]*xlSets, len(endpointZones))}
	)
	local := endpointZones.FirstLocal()
	for i, ep := range endpointZones {
		formats[i], err = waitForFormatXL(local, ep.Endpoints, i+1,
			ep.SetCount, ep.DrivesPerSet, deploymentID)
		if err != nil {
			return nil, err
		}
		if deploymentID == "" {
			deploymentID = formats[i].ID
		}
		z.zones[i], err = newXLSets(ep.Endpoints, formats[i], ep.SetCount, ep.DrivesPerSet)
		if err != nil {
			return nil, err
		}
	}
	z.quickHealBuckets(context.Background())
	return z, nil
}

func (z *xlZones) NewNSLock(ctx context.Context, bucket string, object string) RWLocker {
	return z.zones[0].NewNSLock(ctx, bucket, object)
}

type zonesAvailableSpace []zoneAvailableSpace

type zoneAvailableSpace struct {
	Index     int
	Available uint64
}

// TotalAvailable - total available space
func (p zonesAvailableSpace) TotalAvailable() uint64 {
	total := uint64(0)
	for _, z := range p {
		total += z.Available
	}
	return total
}

func (z *xlZones) getAvailableZoneIdx(ctx context.Context) int {
	zones := z.getZonesAvailableSpace(ctx)
	total := zones.TotalAvailable()
	if total == 0 {
		// Houston, we have a problem, maybe panic??
		return zones[0].Index
	}
	// choose when we reach this many
	choose := rand.Uint64() % total
	atTotal := uint64(0)
	for _, zone := range zones {
		atTotal += zone.Available
		if atTotal > choose && zone.Available > 0 {
			return zone.Index
		}
	}
	// Should not happen, but print values just in case.
	panic(fmt.Errorf("reached end of zones (total: %v, atTotal: %v, choose: %v)", total, atTotal, choose))
}

func (z *xlZones) getZonesAvailableSpace(ctx context.Context) zonesAvailableSpace {
	var zones = make(zonesAvailableSpace, len(z.zones))

	storageInfos := make([]StorageInfo, len(z.zones))
	g := errgroup.WithNErrs(len(z.zones))
	for index := range z.zones {
		index := index
		g.Go(func() error {
			storageInfos[index] = z.zones[index].StorageInfo(ctx)
			return nil
		}, index)
	}

	// Wait for the go routines.
	g.Wait()

	for i, zinfo := range storageInfos {
		var available uint64
		for _, davailable := range zinfo.Available {
			available += davailable
		}
		zones[i] = zoneAvailableSpace{
			Index:     i,
			Available: available,
		}
	}
	return zones
}

func (z *xlZones) Shutdown(ctx context.Context) error {
	if z.SingleZone() {
		return z.zones[0].Shutdown(ctx)
	}

	g := errgroup.WithNErrs(len(z.zones))

	for index := range z.zones {
		index := index
		g.Go(func() error {
			return z.zones[index].Shutdown(ctx)
		}, index)
	}

	for _, err := range g.Wait() {
		if err != nil {
			logger.LogIf(ctx, err)
		}
		// let's the rest shutdown
	}

	return nil
}

func (z *xlZones) StorageInfo(ctx context.Context) StorageInfo {
	if z.SingleZone() {
		return z.zones[0].StorageInfo(ctx)
	}

	var storageInfo StorageInfo

	storageInfos := make([]StorageInfo, len(z.zones))
	g := errgroup.WithNErrs(len(z.zones))
	for index := range z.zones {
		index := index
		g.Go(func() error {
			storageInfos[index] = z.zones[index].StorageInfo(ctx)
			return nil
		}, index)
	}

	// Wait for the go routines.
	g.Wait()

	for _, lstorageInfo := range storageInfos {
		storageInfo.Used = append(storageInfo.Used, lstorageInfo.Used...)
		storageInfo.Total = append(storageInfo.Total, lstorageInfo.Total...)
		storageInfo.Available = append(storageInfo.Available, lstorageInfo.Available...)
		storageInfo.MountPaths = append(storageInfo.MountPaths, lstorageInfo.MountPaths...)
		storageInfo.Backend.OnlineDisks = storageInfo.Backend.OnlineDisks.Merge(lstorageInfo.Backend.OnlineDisks)
		storageInfo.Backend.OfflineDisks = storageInfo.Backend.OfflineDisks.Merge(lstorageInfo.Backend.OfflineDisks)
		storageInfo.Backend.Sets = append(storageInfo.Backend.Sets, lstorageInfo.Backend.Sets...)
	}

	storageInfo.Backend.Type = storageInfos[0].Backend.Type
	storageInfo.Backend.StandardSCData = storageInfos[0].Backend.StandardSCData
	storageInfo.Backend.StandardSCParity = storageInfos[0].Backend.StandardSCParity
	storageInfo.Backend.RRSCData = storageInfos[0].Backend.RRSCData
	storageInfo.Backend.RRSCParity = storageInfos[0].Backend.RRSCParity

	return storageInfo
}

func (z *xlZones) CrawlAndGetDataUsage(ctx context.Context, endCh <-chan struct{}) DataUsageInfo {
	var aggDataUsageInfo = struct {
		sync.Mutex
		DataUsageInfo
	}{}

	aggDataUsageInfo.ObjectsSizesHistogram = make(map[string]uint64)
	aggDataUsageInfo.BucketsSizes = make(map[string]uint64)

	var wg sync.WaitGroup
	for _, z := range z.zones {
		for _, xlObj := range z.sets {
			wg.Add(1)
			go func(xl *xlObjects) {
				defer wg.Done()
				info := xl.CrawlAndGetDataUsage(ctx, endCh)

				aggDataUsageInfo.Lock()
				aggDataUsageInfo.ObjectsCount += info.ObjectsCount
				aggDataUsageInfo.ObjectsTotalSize += info.ObjectsTotalSize
				if aggDataUsageInfo.BucketsCount < info.BucketsCount {
					aggDataUsageInfo.BucketsCount = info.BucketsCount
				}
				for k, v := range info.ObjectsSizesHistogram {
					aggDataUsageInfo.ObjectsSizesHistogram[k] += v
				}
				for k, v := range info.BucketsSizes {
					aggDataUsageInfo.BucketsSizes[k] += v
				}
				aggDataUsageInfo.Unlock()

			}(xlObj)
		}
	}
	wg.Wait()

	aggDataUsageInfo.LastUpdate = UTCNow()
	return aggDataUsageInfo.DataUsageInfo
}

// This function is used to undo a successful MakeBucket operation.
func undoMakeBucketZones(bucket string, zones []*xlSets, errs []error) {
	g := errgroup.WithNErrs(len(zones))

	// Undo previous make bucket entry on all underlying zones.
	for index := range zones {
		index := index
		g.Go(func() error {
			if errs[index] == nil {
				return zones[index].DeleteBucket(context.Background(), bucket)
			}
			return nil
		}, index)
	}

	// Wait for all delete bucket to finish.
	g.Wait()
}

// MakeBucketWithLocation - creates a new bucket across all zones simultaneously
// even if one of the sets fail to create buckets, we proceed all the successful
// operations.
func (z *xlZones) MakeBucketWithLocation(ctx context.Context, bucket, location string) error {
	if z.SingleZone() {
		return z.zones[0].MakeBucketWithLocation(ctx, bucket, location)
	}

	g := errgroup.WithNErrs(len(z.zones))

	// Create buckets in parallel across all sets.
	for index := range z.zones {
		index := index
		g.Go(func() error {
			return z.zones[index].MakeBucketWithLocation(ctx, bucket, location)
		}, index)
	}

	errs := g.Wait()
	// Upon even a single write quorum error we undo all previously created buckets.
	for _, err := range errs {
		if err != nil {
			if _, ok := err.(InsufficientWriteQuorum); ok {
				undoMakeBucketZones(bucket, z.zones, errs)
			}
			return err
		}
	}

	// Success.
	return nil

}

func (z *xlZones) GetObjectNInfo(ctx context.Context, bucket, object string, rs *HTTPRangeSpec, h http.Header, lockType LockType, opts ObjectOptions) (gr *GetObjectReader, err error) {
	var nsUnlocker = func() {}

	// Acquire lock
	if lockType != noLock {
		lock := z.NewNSLock(ctx, bucket, object)
		switch lockType {
		case writeLock:
			if err = lock.GetLock(globalObjectTimeout); err != nil {
				return nil, err
			}
			nsUnlocker = lock.Unlock
		case readLock:
			if err = lock.GetRLock(globalObjectTimeout); err != nil {
				return nil, err
			}
			nsUnlocker = lock.RUnlock
		}
	}

	for _, zone := range z.zones {
		gr, err := zone.GetObjectNInfo(ctx, bucket, object, rs, h, lockType, opts)
		if err != nil {
			if isErrObjectNotFound(err) {
				continue
			}
			nsUnlocker()
			return nil, err
		}
		gr.cleanUpFns = append(gr.cleanUpFns, nsUnlocker)
		return gr, nil
	}
	nsUnlocker()
	return nil, ObjectNotFound{Bucket: bucket, Object: object}
}

func (z *xlZones) GetObject(ctx context.Context, bucket, object string, startOffset int64, length int64, writer io.Writer, etag string, opts ObjectOptions) error {
	// Lock the object before reading.
	objectLock := z.NewNSLock(ctx, bucket, object)
	if err := objectLock.GetRLock(globalObjectTimeout); err != nil {
		return err
	}
	defer objectLock.RUnlock()

	if z.SingleZone() {
		return z.zones[0].GetObject(ctx, bucket, object, startOffset, length, writer, etag, opts)
	}
	for _, zone := range z.zones {
		if err := zone.GetObject(ctx, bucket, object, startOffset, length, writer, etag, opts); err != nil {
			if isErrObjectNotFound(err) {
				continue
			}
			return err
		}
		return nil
	}
	return ObjectNotFound{Bucket: bucket, Object: object}
}

func (z *xlZones) GetObjectInfo(ctx context.Context, bucket, object string, opts ObjectOptions) (ObjectInfo, error) {
	// Lock the object before reading.
	objectLock := z.NewNSLock(ctx, bucket, object)
	if err := objectLock.GetRLock(globalObjectTimeout); err != nil {
		return ObjectInfo{}, err
	}
	defer objectLock.RUnlock()

	if z.SingleZone() {
		return z.zones[0].GetObjectInfo(ctx, bucket, object, opts)
	}
	for _, zone := range z.zones {
		objInfo, err := zone.GetObjectInfo(ctx, bucket, object, opts)
		if err != nil {
			if isErrObjectNotFound(err) {
				continue
			}
			return objInfo, err
		}
		return objInfo, nil
	}
	return ObjectInfo{}, ObjectNotFound{Bucket: bucket, Object: object}
}

// PutObject - writes an object to least used erasure zone.
func (z *xlZones) PutObject(ctx context.Context, bucket string, object string, data *PutObjReader, opts ObjectOptions) (ObjectInfo, error) {
	// Lock the object.
	objectLock := z.NewNSLock(ctx, bucket, object)
	if err := objectLock.GetLock(globalObjectTimeout); err != nil {
		return ObjectInfo{}, err
	}
	defer objectLock.Unlock()

	if z.SingleZone() {
		return z.zones[0].PutObject(ctx, bucket, object, data, opts)
	}

	for _, zone := range z.zones {
		objInfo, err := zone.GetObjectInfo(ctx, bucket, object, opts)
		if err != nil {
			if isErrObjectNotFound(err) {
				continue
			}
			return objInfo, err
		}
		// Overwrite request upload to right zone.
		return zone.PutObject(ctx, bucket, object, data, opts)
	}
	// Object not found pick the least used and upload to this zone.
	return z.zones[z.getAvailableZoneIdx(ctx)].PutObject(ctx, bucket, object, data, opts)
}

func (z *xlZones) DeleteObject(ctx context.Context, bucket string, object string) error {
	// Acquire a write lock before deleting the object.
	objectLock := z.NewNSLock(ctx, bucket, object)
	if err := objectLock.GetLock(globalOperationTimeout); err != nil {
		return err
	}
	defer objectLock.Unlock()

	if z.SingleZone() {
		return z.zones[0].DeleteObject(ctx, bucket, object)
	}
	for _, zone := range z.zones {
		err := zone.DeleteObject(ctx, bucket, object)
		if err != nil && !isErrObjectNotFound(err) {
			return err
		}
	}
	return nil
}

func (z *xlZones) DeleteObjects(ctx context.Context, bucket string, objects []string) ([]error, error) {
	derrs := make([]error, len(objects))
	for i := range derrs {
		derrs[i] = checkDelObjArgs(ctx, bucket, objects[i])
	}

	var objectLocks = make([]RWLocker, len(objects))
	for i := range objects {
		if derrs[i] != nil {
			continue
		}

		// Acquire a write lock before deleting the object.
		objectLocks[i] = z.NewNSLock(ctx, bucket, objects[i])
		if derrs[i] = objectLocks[i].GetLock(globalOperationTimeout); derrs[i] != nil {
			continue
		}

		defer objectLocks[i].Unlock()
	}

	for _, zone := range z.zones {
		errs, err := zone.DeleteObjects(ctx, bucket, objects)
		if err != nil {
			return nil, err
		}
		for i, derr := range errs {
			if derrs[i] == nil {
				if derr != nil && !isErrObjectNotFound(derr) {
					derrs[i] = derr
				}
			}
		}
	}
	return derrs, nil
}

func (z *xlZones) CopyObject(ctx context.Context, srcBucket, srcObject, destBucket, destObject string, srcInfo ObjectInfo, srcOpts, dstOpts ObjectOptions) (objInfo ObjectInfo, err error) {
	// Check if this request is only metadata update.
	cpSrcDstSame := isStringEqual(pathJoin(srcBucket, srcObject), pathJoin(destBucket, destObject))
	if !cpSrcDstSame {
		objectLock := z.NewNSLock(ctx, destBucket, destObject)
		if err := objectLock.GetLock(globalObjectTimeout); err != nil {
			return objInfo, err
		}
		defer objectLock.Unlock()
	}

	if z.SingleZone() {
		return z.zones[0].CopyObject(ctx, srcBucket, srcObject, destBucket, destObject, srcInfo, srcOpts, dstOpts)
	}
	if cpSrcDstSame && srcInfo.metadataOnly {
		for _, zone := range z.zones {
			objInfo, err = zone.CopyObject(ctx, srcBucket, srcObject, destBucket,
				destObject, srcInfo, srcOpts, dstOpts)
			if err != nil {
				if isErrObjectNotFound(err) {
					continue
				}
				return objInfo, err
			}
			return objInfo, nil
		}
		return objInfo, ObjectNotFound{Bucket: srcBucket, Object: srcObject}
	}
	return z.zones[z.getAvailableZoneIdx(ctx)].CopyObject(ctx, srcBucket, srcObject,
		destBucket, destObject, srcInfo, srcOpts, dstOpts)
}

func (z *xlZones) ListObjectsV2(ctx context.Context, bucket, prefix, continuationToken, delimiter string, maxKeys int, fetchOwner bool, startAfter string) (ListObjectsV2Info, error) {
	if z.SingleZone() {
		return z.zones[0].ListObjectsV2(ctx, bucket, prefix, continuationToken, delimiter, maxKeys, fetchOwner, startAfter)
	}
	marker := continuationToken
	if marker == "" {
		marker = startAfter
	}

	loi, err := z.ListObjects(ctx, bucket, prefix, marker, delimiter, maxKeys)
	if err != nil {
		return ListObjectsV2Info{}, err
	}

	listObjectsV2Info := ListObjectsV2Info{
		IsTruncated:           loi.IsTruncated,
		ContinuationToken:     continuationToken,
		NextContinuationToken: loi.NextMarker,
		Objects:               loi.Objects,
		Prefixes:              loi.Prefixes,
	}
	return listObjectsV2Info, err
}

func (z *xlZones) listObjectsNonSlash(ctx context.Context, bucket, prefix, marker, delimiter string, maxKeys int) (loi ListObjectsInfo, err error) {

	var zonesEntryChs [][]FileInfoCh

	recursive := true
	for _, zone := range z.zones {
		endWalkCh := make(chan struct{})
		defer close(endWalkCh)
		zonesEntryChs = append(zonesEntryChs,
			zone.startMergeWalks(ctx, bucket, prefix, "", recursive, endWalkCh))
	}

	var objInfos []ObjectInfo
	var eof bool
	var prevPrefix string

	var zoneDrivesPerSet []int
	for _, zone := range z.zones {
		zoneDrivesPerSet = append(zoneDrivesPerSet, zone.drivesPerSet)
	}

	var zonesEntriesInfos [][]FileInfo
	var zonesEntriesValid [][]bool
	for _, entryChs := range zonesEntryChs {
		zonesEntriesInfos = append(zonesEntriesInfos, make([]FileInfo, len(entryChs)))
		zonesEntriesValid = append(zonesEntriesValid, make([]bool, len(entryChs)))
	}

	for {
		if len(objInfos) == maxKeys {
			break
		}
		result, quorumCount, zoneIndex, ok := leastEntryZone(zonesEntryChs, zonesEntriesInfos, zonesEntriesValid)
		if !ok {
			eof = true
			break
		}
		rquorum := result.Quorum
		// Quorum is zero for all directories.
		if rquorum == 0 {
			// Choose N/2 quorum for directory entries.
			rquorum = zoneDrivesPerSet[zoneIndex] / 2
		}
		if quorumCount < rquorum {
			continue
		}

		var objInfo ObjectInfo

		index := strings.Index(strings.TrimPrefix(result.Name, prefix), delimiter)
		if index == -1 {
			objInfo = ObjectInfo{
				IsDir:           false,
				Bucket:          bucket,
				Name:            result.Name,
				ModTime:         result.ModTime,
				Size:            result.Size,
				ContentType:     result.Metadata["content-type"],
				ContentEncoding: result.Metadata["content-encoding"],
			}

			// Extract etag from metadata.
			objInfo.ETag = extractETag(result.Metadata)

			// All the parts per object.
			objInfo.Parts = result.Parts

			// etag/md5Sum has already been extracted. We need to
			// remove to avoid it from appearing as part of
			// response headers. e.g, X-Minio-* or X-Amz-*.
			objInfo.UserDefined = cleanMetadata(result.Metadata)

			// Update storage class
			if sc, ok := result.Metadata[xhttp.AmzStorageClass]; ok {
				objInfo.StorageClass = sc
			} else {
				objInfo.StorageClass = globalMinioDefaultStorageClass
			}
		} else {
			index = len(prefix) + index + len(delimiter)
			currPrefix := result.Name[:index]
			if currPrefix == prevPrefix {
				continue
			}
			prevPrefix = currPrefix

			objInfo = ObjectInfo{
				Bucket: bucket,
				Name:   currPrefix,
				IsDir:  true,
			}
		}

		if objInfo.Name <= marker {
			continue
		}

		objInfos = append(objInfos, objInfo)
	}

	result := ListObjectsInfo{}
	for _, objInfo := range objInfos {
		if objInfo.IsDir {
			result.Prefixes = append(result.Prefixes, objInfo.Name)
			continue
		}
		result.Objects = append(result.Objects, objInfo)
	}

	if !eof {
		result.IsTruncated = true
		if len(objInfos) > 0 {
			result.NextMarker = objInfos[len(objInfos)-1].Name
		}
	}

	return result, nil
}

func (z *xlZones) listObjects(ctx context.Context, bucket, prefix, marker, delimiter string, maxKeys int, heal bool) (ListObjectsInfo, error) {
	loi := ListObjectsInfo{}

	if err := checkListObjsArgs(ctx, bucket, prefix, marker, delimiter, z); err != nil {
		return loi, err
	}

	// Marker is set validate pre-condition.
	if marker != "" {
		// Marker not common with prefix is not implemented. Send an empty response
		if !HasPrefix(marker, prefix) {
			return loi, nil
		}
	}

	// With max keys of zero we have reached eof, return right here.
	if maxKeys == 0 {
		return loi, nil
	}

	// For delimiter and prefix as '/' we do not list anything at all
	// since according to s3 spec we stop at the 'delimiter'
	// along // with the prefix. On a flat namespace with 'prefix'
	// as '/' we don't have any entries, since all the keys are
	// of form 'keyName/...'
	if delimiter == SlashSeparator && prefix == SlashSeparator {
		return loi, nil
	}

	// Over flowing count - reset to maxObjectList.
	if maxKeys < 0 || maxKeys > maxObjectList {
		maxKeys = maxObjectList
	}

	if delimiter != SlashSeparator && delimiter != "" {
		// "heal" option passed can be ignored as the heal-listing does not send non-standard delimiter.
		return z.listObjectsNonSlash(ctx, bucket, prefix, marker, delimiter, maxKeys)
	}

	// Default is recursive, if delimiter is set then list non recursive.
	recursive := true
	if delimiter == SlashSeparator {
		recursive = false
	}

	var zonesEntryChs [][]FileInfoCh
	var zonesEndWalkCh []chan struct{}

	for _, zone := range z.zones {
		entryChs, endWalkCh := zone.pool.Release(listParams{bucket, recursive, marker, prefix})
		if entryChs == nil {
			endWalkCh = make(chan struct{})
			entryChs = zone.startMergeWalks(ctx, bucket, prefix, marker, recursive, endWalkCh)
		}
		zonesEntryChs = append(zonesEntryChs, entryChs)
		zonesEndWalkCh = append(zonesEndWalkCh, endWalkCh)
	}

	var zoneDrivesPerSet []int
	for _, zone := range z.zones {
		zoneDrivesPerSet = append(zoneDrivesPerSet, zone.drivesPerSet)
	}

	entries := mergeZonesEntriesCh(zonesEntryChs, maxKeys, zoneDrivesPerSet, heal)
	if len(entries.Files) == 0 {
		return loi, nil
	}

	loi.IsTruncated = entries.IsTruncated
	if loi.IsTruncated {
		loi.NextMarker = entries.Files[len(entries.Files)-1].Name
	}

	for _, entry := range entries.Files {
		var objInfo ObjectInfo
		if HasSuffix(entry.Name, SlashSeparator) {
			if !recursive {
				loi.Prefixes = append(loi.Prefixes, entry.Name)
				continue
			}
			objInfo = ObjectInfo{
				Bucket: bucket,
				Name:   entry.Name,
				IsDir:  true,
			}
		} else {
			objInfo = ObjectInfo{
				IsDir:           false,
				Bucket:          bucket,
				Name:            entry.Name,
				ModTime:         entry.ModTime,
				Size:            entry.Size,
				ContentType:     entry.Metadata["content-type"],
				ContentEncoding: entry.Metadata["content-encoding"],
			}

			// Extract etag from metadata.
			objInfo.ETag = extractETag(entry.Metadata)

			// All the parts per object.
			objInfo.Parts = entry.Parts

			// etag/md5Sum has already been extracted. We need to
			// remove to avoid it from appearing as part of
			// response headers. e.g, X-Minio-* or X-Amz-*.
			objInfo.UserDefined = cleanMetadata(entry.Metadata)

			// Update storage class
			if sc, ok := entry.Metadata[xhttp.AmzStorageClass]; ok {
				objInfo.StorageClass = sc
			} else {
				objInfo.StorageClass = globalMinioDefaultStorageClass
			}
		}
		loi.Objects = append(loi.Objects, objInfo)
	}
	if loi.IsTruncated {
		for i, zone := range z.zones {
			zone.pool.Set(listParams{bucket, recursive, loi.NextMarker, prefix}, zonesEntryChs[i],
				zonesEndWalkCh[i])
		}
	}
	return loi, nil
}

// Calculate least entry across zones and across multiple FileInfo
// channels, returns the least common entry and the total number of times
// we found this entry. Additionally also returns a boolean
// to indicate if the caller needs to call this function
// again to list the next entry. It is callers responsibility
// if the caller wishes to list N entries to call leastEntry
// N times until this boolean is 'false'.
func leastEntryZone(zoneEntryChs [][]FileInfoCh, zoneEntries [][]FileInfo, zoneEntriesValid [][]bool) (FileInfo, int, int, bool) {
	for i, entryChs := range zoneEntryChs {
		for j := range entryChs {
			zoneEntries[i][j], zoneEntriesValid[i][j] = entryChs[j].Pop()
		}
	}

	var isTruncated = false
	for _, entriesValid := range zoneEntriesValid {
		for _, valid := range entriesValid {
			if !valid {
				continue
			}
			isTruncated = true
			break
		}
		if isTruncated {
			break
		}
	}

	var lentry FileInfo
	var found bool
	var zoneIndex = -1
	for i, entriesValid := range zoneEntriesValid {
		for j, valid := range entriesValid {
			if !valid {
				continue
			}
			if !found {
				lentry = zoneEntries[i][j]
				found = true
				zoneIndex = i
				continue
			}
			if zoneEntries[i][j].Name < lentry.Name {
				lentry = zoneEntries[i][j]
				zoneIndex = i
			}
		}
	}

	// We haven't been able to find any least entry,
	// this would mean that we don't have valid entry.
	if !found {
		return lentry, 0, zoneIndex, isTruncated
	}

	leastEntryCount := 0
	for i, entriesValid := range zoneEntriesValid {
		for j, valid := range entriesValid {
			if !valid {
				continue
			}

			// Entries are duplicated across disks,
			// we should simply skip such entries.
			if lentry.Name == zoneEntries[i][j].Name && lentry.ModTime.Equal(zoneEntries[i][j].ModTime) {
				leastEntryCount++
				continue
			}

			// Push all entries which are lexically higher
			// and will be returned later in Pop()
			zoneEntryChs[i][j].Push(zoneEntries[i][j])
		}
	}

	return lentry, leastEntryCount, zoneIndex, isTruncated
}

// mergeZonesEntriesCh - merges FileInfo channel to entries upto maxKeys.
func mergeZonesEntriesCh(zonesEntryChs [][]FileInfoCh, maxKeys int, zoneDrives []int, heal bool) (entries FilesInfo) {
	var i = 0
	var zonesEntriesInfos [][]FileInfo
	var zonesEntriesValid [][]bool
	for _, entryChs := range zonesEntryChs {
		zonesEntriesInfos = append(zonesEntriesInfos, make([]FileInfo, len(entryChs)))
		zonesEntriesValid = append(zonesEntriesValid, make([]bool, len(entryChs)))
	}
	for {
		fi, quorumCount, zoneIndex, valid := leastEntryZone(zonesEntryChs, zonesEntriesInfos, zonesEntriesValid)
		if !valid {
			// We have reached EOF across all entryChs, break the loop.
			break
		}
		rquorum := fi.Quorum
		// Quorum is zero for all directories.
		if rquorum == 0 {
			// Choose N/2 quoroum for directory entries.
			rquorum = zoneDrives[zoneIndex] / 2
		}

		if heal {
			// When healing is enabled, we should
			// list only objects which need healing.
			if quorumCount == zoneDrives[zoneIndex] {
				// Skip good entries.
				continue
			}
		} else {
			// Regular listing, we skip entries not in quorum.
			if quorumCount < rquorum {
				// Skip entries which do not have quorum.
				continue
			}
		}
		entries.Files = append(entries.Files, fi)
		i++
		if i == maxKeys {
			entries.IsTruncated = isTruncatedZones(zonesEntryChs, zonesEntriesInfos, zonesEntriesValid)
			break
		}
	}
	return entries
}

func isTruncatedZones(zoneEntryChs [][]FileInfoCh, zoneEntries [][]FileInfo, zoneEntriesValid [][]bool) bool {
	for i, entryChs := range zoneEntryChs {
		for j := range entryChs {
			zoneEntries[i][j], zoneEntriesValid[i][j] = entryChs[j].Pop()
		}
	}

	var isTruncated = false
	for _, entriesValid := range zoneEntriesValid {
		for _, valid := range entriesValid {
			if !valid {
				continue
			}
			isTruncated = true
			break
		}
		if isTruncated {
			break
		}
	}
	for i, entryChs := range zoneEntryChs {
		for j := range entryChs {
			if zoneEntriesValid[i][j] {
				zoneEntryChs[i][j].Push(zoneEntries[i][j])
			}
		}
	}
	return isTruncated
}

func (z *xlZones) ListObjects(ctx context.Context, bucket, prefix, marker, delimiter string, maxKeys int) (ListObjectsInfo, error) {
	if z.SingleZone() {
		return z.zones[0].ListObjects(ctx, bucket, prefix, marker, delimiter, maxKeys)
	}

	return z.listObjects(ctx, bucket, prefix, marker, delimiter, maxKeys, false)
}

func (z *xlZones) ListMultipartUploads(ctx context.Context, bucket, prefix, keyMarker, uploadIDMarker, delimiter string, maxUploads int) (ListMultipartsInfo, error) {
	if z.SingleZone() {
		return z.zones[0].ListMultipartUploads(ctx, bucket, prefix, keyMarker, uploadIDMarker, delimiter, maxUploads)
	}
	var zoneResult = ListMultipartsInfo{}
	zoneResult.MaxUploads = maxUploads
	zoneResult.KeyMarker = keyMarker
	zoneResult.Prefix = prefix
	zoneResult.Delimiter = delimiter
	for _, zone := range z.zones {
		result, err := zone.ListMultipartUploads(ctx, bucket, prefix, keyMarker, uploadIDMarker,
			delimiter, maxUploads)
		if err != nil {
			return result, err
		}
		zoneResult.Uploads = append(zoneResult.Uploads, result.Uploads...)
	}
	return zoneResult, nil
}

// Initiate a new multipart upload on a hashedSet based on object name.
func (z *xlZones) NewMultipartUpload(ctx context.Context, bucket, object string, opts ObjectOptions) (string, error) {
	if z.SingleZone() {
		return z.zones[0].NewMultipartUpload(ctx, bucket, object, opts)
	}
	return z.zones[z.getAvailableZoneIdx(ctx)].NewMultipartUpload(ctx, bucket, object, opts)
}

// Copies a part of an object from source hashedSet to destination hashedSet.
func (z *xlZones) CopyObjectPart(ctx context.Context, srcBucket, srcObject, destBucket, destObject string, uploadID string, partID int, startOffset int64, length int64, srcInfo ObjectInfo, srcOpts, dstOpts ObjectOptions) (PartInfo, error) {
	return z.PutObjectPart(ctx, destBucket, destObject, uploadID, partID,
		NewPutObjReader(srcInfo.Reader, nil, nil), dstOpts)
}

// PutObjectPart - writes part of an object to hashedSet based on the object name.
func (z *xlZones) PutObjectPart(ctx context.Context, bucket, object, uploadID string, partID int, data *PutObjReader, opts ObjectOptions) (PartInfo, error) {
	uploadIDLock := z.NewNSLock(ctx, bucket, pathJoin(object, uploadID))
	if err := uploadIDLock.GetLock(globalOperationTimeout); err != nil {
		return PartInfo{}, err
	}
	defer uploadIDLock.Unlock()

	if z.SingleZone() {
		return z.zones[0].PutObjectPart(ctx, bucket, object, uploadID, partID, data, opts)
	}
	for _, zone := range z.zones {
		result, err := zone.ListMultipartUploads(ctx, bucket, object, "", "", "", maxObjectList)
		if err != nil {
			return PartInfo{}, err
		}
		if result.Lookup(uploadID) {
			return zone.PutObjectPart(ctx, bucket, object, uploadID, partID, data, opts)
		}
	}

	return PartInfo{}, InvalidUploadID{
		Bucket:   bucket,
		Object:   object,
		UploadID: uploadID,
	}
}

// ListObjectParts - lists all uploaded parts to an object in hashedSet.
func (z *xlZones) ListObjectParts(ctx context.Context, bucket, object, uploadID string, partNumberMarker int, maxParts int, opts ObjectOptions) (ListPartsInfo, error) {
	uploadIDLock := z.NewNSLock(ctx, bucket, pathJoin(object, uploadID))
	if err := uploadIDLock.GetRLock(globalOperationTimeout); err != nil {
		return ListPartsInfo{}, err
	}
	defer uploadIDLock.RUnlock()

	if z.SingleZone() {
		return z.zones[0].ListObjectParts(ctx, bucket, object, uploadID, partNumberMarker, maxParts, opts)
	}
	for _, zone := range z.zones {
		result, err := zone.ListMultipartUploads(ctx, bucket, object, "", "", "", maxObjectList)
		if err != nil {
			return ListPartsInfo{}, err
		}
		if result.Lookup(uploadID) {
			return zone.ListObjectParts(ctx, bucket, object, uploadID, partNumberMarker, maxParts, opts)
		}
	}
	return ListPartsInfo{}, InvalidUploadID{
		Bucket:   bucket,
		Object:   object,
		UploadID: uploadID,
	}
}

// Aborts an in-progress multipart operation on hashedSet based on the object name.
func (z *xlZones) AbortMultipartUpload(ctx context.Context, bucket, object, uploadID string) error {
	uploadIDLock := z.NewNSLock(ctx, bucket, pathJoin(object, uploadID))
	if err := uploadIDLock.GetLock(globalOperationTimeout); err != nil {
		return err
	}
	defer uploadIDLock.Unlock()

	if z.SingleZone() {
		return z.zones[0].AbortMultipartUpload(ctx, bucket, object, uploadID)
	}
	for _, zone := range z.zones {
		result, err := zone.ListMultipartUploads(ctx, bucket, object, "", "", "", maxObjectList)
		if err != nil {
			return err
		}
		if result.Lookup(uploadID) {
			return zone.AbortMultipartUpload(ctx, bucket, object, uploadID)
		}
	}
	return InvalidUploadID{
		Bucket:   bucket,
		Object:   object,
		UploadID: uploadID,
	}
}

// CompleteMultipartUpload - completes a pending multipart transaction, on hashedSet based on object name.
func (z *xlZones) CompleteMultipartUpload(ctx context.Context, bucket, object, uploadID string, uploadedParts []CompletePart, opts ObjectOptions) (objInfo ObjectInfo, err error) {
	// Hold read-locks to verify uploaded parts, also disallows
	// parallel part uploads as well.
	uploadIDLock := z.NewNSLock(ctx, bucket, pathJoin(object, uploadID))
	if err = uploadIDLock.GetRLock(globalOperationTimeout); err != nil {
		return objInfo, err
	}
	defer uploadIDLock.RUnlock()

	// Hold namespace to complete the transaction, only hold
	// if uploadID can be held exclusively.
	objectLock := z.NewNSLock(ctx, bucket, object)
	if err = objectLock.GetLock(globalOperationTimeout); err != nil {
		return objInfo, err
	}
	defer objectLock.Unlock()

	if z.SingleZone() {
		return z.zones[0].CompleteMultipartUpload(ctx, bucket, object, uploadID, uploadedParts, opts)
	}

	// Purge any existing object.
	for _, zone := range z.zones {
		zone.DeleteObject(ctx, bucket, object)
	}

	for _, zone := range z.zones {
		result, err := zone.ListMultipartUploads(ctx, bucket, object, "", "", "", maxObjectList)
		if err != nil {
			return objInfo, err
		}
		if result.Lookup(uploadID) {
			return zone.CompleteMultipartUpload(ctx, bucket, object, uploadID, uploadedParts, opts)
		}
	}
	return objInfo, InvalidUploadID{
		Bucket:   bucket,
		Object:   object,
		UploadID: uploadID,
	}
}

// GetBucketInfo - returns bucket info from one of the erasure coded zones.
func (z *xlZones) GetBucketInfo(ctx context.Context, bucket string) (bucketInfo BucketInfo, err error) {
	if z.SingleZone() {
		return z.zones[0].GetBucketInfo(ctx, bucket)
	}
	for _, zone := range z.zones {
		bucketInfo, err = zone.GetBucketInfo(ctx, bucket)
		if err != nil {
			if isErrBucketNotFound(err) {
				continue
			}
			return bucketInfo, err
		}
		return bucketInfo, nil
	}
	return bucketInfo, BucketNotFound{
		Bucket: bucket,
	}
}

// SetBucketPolicy persist the new policy on the bucket.
func (z *xlZones) SetBucketPolicy(ctx context.Context, bucket string, policy *policy.Policy) error {
	return savePolicyConfig(ctx, z, bucket, policy)
}

// GetBucketPolicy will return a policy on a bucket
func (z *xlZones) GetBucketPolicy(ctx context.Context, bucket string) (*policy.Policy, error) {
	return getPolicyConfig(z, bucket)
}

// DeleteBucketPolicy deletes all policies on bucket
func (z *xlZones) DeleteBucketPolicy(ctx context.Context, bucket string) error {
	return removePolicyConfig(ctx, z, bucket)
}

// SetBucketLifecycle zones lifecycle on bucket
func (z *xlZones) SetBucketLifecycle(ctx context.Context, bucket string, lifecycle *lifecycle.Lifecycle) error {
	return saveLifecycleConfig(ctx, z, bucket, lifecycle)
}

// GetBucketLifecycle will get lifecycle on bucket
func (z *xlZones) GetBucketLifecycle(ctx context.Context, bucket string) (*lifecycle.Lifecycle, error) {
	return getLifecycleConfig(z, bucket)
}

// DeleteBucketLifecycle deletes all lifecycle on bucket
func (z *xlZones) DeleteBucketLifecycle(ctx context.Context, bucket string) error {
	return removeLifecycleConfig(ctx, z, bucket)
}

// IsNotificationSupported returns whether bucket notification is applicable for this layer.
func (z *xlZones) IsNotificationSupported() bool {
	return true
}

// IsListenBucketSupported returns whether listen bucket notification is applicable for this layer.
func (z *xlZones) IsListenBucketSupported() bool {
	return true
}

// IsEncryptionSupported returns whether server side encryption is implemented for this layer.
func (z *xlZones) IsEncryptionSupported() bool {
	return true
}

// IsCompressionSupported returns whether compression is applicable for this layer.
func (z *xlZones) IsCompressionSupported() bool {
	return true
}

// DeleteBucket - deletes a bucket on all zones simultaneously,
// even if one of the zones fail to delete buckets, we proceed to
// undo a successful operation.
func (z *xlZones) DeleteBucket(ctx context.Context, bucket string) error {
	if z.SingleZone() {
		return z.zones[0].DeleteBucket(ctx, bucket)
	}
	g := errgroup.WithNErrs(len(z.zones))

	// Delete buckets in parallel across all zones.
	for index := range z.zones {
		index := index
		g.Go(func() error {
			return z.zones[index].DeleteBucket(ctx, bucket)
		}, index)
	}

	errs := g.Wait()
	// For any write quorum failure, we undo all the delete buckets operation
	// by creating all the buckets again.
	for _, err := range errs {
		if err != nil {
			if _, ok := err.(InsufficientWriteQuorum); ok {
				undoDeleteBucketZones(bucket, z.zones, errs)
			}
			return err
		}
	}

	// Success.
	return nil
}

// This function is used to undo a successful DeleteBucket operation.
func undoDeleteBucketZones(bucket string, zones []*xlSets, errs []error) {
	g := errgroup.WithNErrs(len(zones))

	// Undo previous delete bucket on all underlying zones.
	for index := range zones {
		index := index
		g.Go(func() error {
			if errs[index] == nil {
				return zones[index].MakeBucketWithLocation(context.Background(), bucket, "")
			}
			return nil
		}, index)
	}

	g.Wait()
}

// List all buckets from one of the zones, we are not doing merge
// sort here just for simplification. As per design it is assumed
// that all buckets are present on all zones.
func (z *xlZones) ListBuckets(ctx context.Context) (buckets []BucketInfo, err error) {
	if z.SingleZone() {
		return z.zones[0].ListBuckets(ctx)
	}
	for _, zone := range z.zones {
		buckets, err := zone.ListBuckets(ctx)
		if err != nil {
			logger.LogIf(ctx, err)
			continue
		}
		return buckets, nil
	}
	return buckets, InsufficientReadQuorum{}
}

func (z *xlZones) ReloadFormat(ctx context.Context, dryRun bool) error {
	// Acquire lock on format.json
	formatLock := z.NewNSLock(ctx, minioMetaBucket, formatConfigFile)
	if err := formatLock.GetRLock(globalHealingTimeout); err != nil {
		return err
	}
	defer formatLock.RUnlock()

	for _, zone := range z.zones {
		if err := zone.ReloadFormat(ctx, dryRun); err != nil {
			return err
		}
	}
	return nil
}

func (z *xlZones) HealFormat(ctx context.Context, dryRun bool) (madmin.HealResultItem, error) {
	// Acquire lock on format.json
	formatLock := z.NewNSLock(ctx, minioMetaBucket, formatConfigFile)
	if err := formatLock.GetLock(globalHealingTimeout); err != nil {
		return madmin.HealResultItem{}, err
	}
	defer formatLock.Unlock()

	var r = madmin.HealResultItem{
		Type:   madmin.HealItemMetadata,
		Detail: "disk-format",
	}

	var countNoHeal int
	for _, zone := range z.zones {
		result, err := zone.HealFormat(ctx, dryRun)
		if err != nil && err != errNoHealRequired {
			logger.LogIf(ctx, err)
			continue
		}
		// Count errNoHealRequired across all zones,
		// to return appropriate error to the caller
		if err == errNoHealRequired {
			countNoHeal++
		}
		r.DiskCount += result.DiskCount
		r.SetCount += result.SetCount
		r.Before.Drives = append(r.Before.Drives, result.Before.Drives...)
		r.After.Drives = append(r.After.Drives, result.After.Drives...)
	}
	// No heal returned by all zones, return errNoHealRequired
	if countNoHeal == len(z.zones) {
		return r, errNoHealRequired
	}
	return r, nil
}

func (z *xlZones) HealBucket(ctx context.Context, bucket string, dryRun, remove bool) (madmin.HealResultItem, error) {
	var r = madmin.HealResultItem{
		Type:   madmin.HealItemBucket,
		Bucket: bucket,
	}

	for _, zone := range z.zones {
		result, err := zone.HealBucket(ctx, bucket, dryRun, remove)
		if err != nil {
			switch err.(type) {
			case BucketNotFound:
				continue
			}
			return result, err
		}
		r.DiskCount += result.DiskCount
		r.SetCount += result.SetCount
		r.Before.Drives = append(r.Before.Drives, result.Before.Drives...)
		r.After.Drives = append(r.After.Drives, result.After.Drives...)
	}
	return r, nil
}

<<<<<<< HEAD
func (z *xlZones) ListObjectsHeal(ctx context.Context, bucket, prefix, marker, delimiter string, maxKeys int, deep bool) (ListObjectsInfo, error) {
	if z.SingleZone() {
		return z.zones[0].ListObjectsHeal(ctx, bucket, prefix, marker, delimiter, maxKeys, deep)
=======
type healObjectFn func(string, string) error

func (z *xlZones) HealObjects(ctx context.Context, bucket, prefix string, healObject healObjectFn) error {
	var zonesEntryChs [][]FileInfoCh

	recursive := true
	for _, zone := range z.zones {
		endWalkCh := make(chan struct{})
		defer close(endWalkCh)
		zonesEntryChs = append(zonesEntryChs,
			zone.startMergeWalks(ctx, bucket, prefix, "", recursive, endWalkCh))
>>>>>>> f6a7d4d2
	}

<<<<<<< HEAD
func (z *xlZones) HealObjects(ctx context.Context, bucket, prefix string, deep bool, healObjectFn func(string, string) error) error {
	for _, zone := range z.zones {
		if err := zone.HealObjects(ctx, bucket, prefix, deep, healObjectFn); err != nil {
			return err
=======
	var zoneDrivesPerSet []int
	for _, zone := range z.zones {
		zoneDrivesPerSet = append(zoneDrivesPerSet, zone.drivesPerSet)
	}

	var zonesEntriesInfos [][]FileInfo
	var zonesEntriesValid [][]bool
	for _, entryChs := range zonesEntryChs {
		zonesEntriesInfos = append(zonesEntriesInfos, make([]FileInfo, len(entryChs)))
		zonesEntriesValid = append(zonesEntriesValid, make([]bool, len(entryChs)))
	}

	for {
		entry, quorumCount, zoneIndex, ok := leastEntryZone(zonesEntryChs, zonesEntriesInfos, zonesEntriesValid)
		if !ok {
			break
		}

		if quorumCount == zoneDrivesPerSet[zoneIndex] {
			// Skip good entries.
			continue
		}

		if httpServer := newHTTPServerFn(); httpServer != nil {
			// Wait at max 10 minute for an inprogress request before proceeding to heal
			waitCount := 600
			// Any requests in progress, delay the heal.
			for (httpServer.GetRequestCount() >= int32(zoneDrivesPerSet[zoneIndex])) &&
				waitCount > 0 {
				waitCount--
				time.Sleep(1 * time.Second)
			}
		}

		if err := healObject(bucket, entry.Name); err != nil {
			return toObjectErr(err, bucket, entry.Name)
>>>>>>> f6a7d4d2
		}
	}

	return nil
}

func (z *xlZones) HealObject(ctx context.Context, bucket, object string, dryRun, remove bool, scanMode madmin.HealScanMode) (madmin.HealResultItem, error) {
	// Lock the object before healing. Use read lock since healing
	// will only regenerate parts & xl.json of outdated disks.
	objectLock := z.NewNSLock(ctx, bucket, object)
	if err := objectLock.GetRLock(globalHealingTimeout); err != nil {
		return madmin.HealResultItem{}, err
	}
	defer objectLock.RUnlock()

	if z.SingleZone() {
		return z.zones[0].HealObject(ctx, bucket, object, dryRun, remove, scanMode)
	}
	for _, zone := range z.zones {
		result, err := zone.HealObject(ctx, bucket, object, dryRun, remove, scanMode)
		if err != nil {
			if isErrObjectNotFound(err) {
				continue
			}
			return result, err
		}
		return result, nil
	}
	return madmin.HealResultItem{}, ObjectNotFound{
		Bucket: bucket,
		Object: object,
	}
}

func (z *xlZones) ListBucketsHeal(ctx context.Context) ([]BucketInfo, error) {
	var healBuckets []BucketInfo
	for _, zone := range z.zones {
		bucketsInfo, err := zone.ListBucketsHeal(ctx)
		if err != nil {
			continue
		}
		healBuckets = append(healBuckets, bucketsInfo...)
	}
	return healBuckets, nil
}

// GetMetrics - no op
func (z *xlZones) GetMetrics(ctx context.Context) (*Metrics, error) {
	logger.LogIf(ctx, NotImplemented{})
	return &Metrics{}, NotImplemented{}
}

// IsReady - Returns true if first zone returns true
func (z *xlZones) IsReady(ctx context.Context) bool {
	return z.zones[0].IsReady(ctx)
}

// PutObjectTag - replace or add tags to an existing object
func (z *xlZones) PutObjectTag(ctx context.Context, bucket, object string, tags string) error {
	if z.SingleZone() {
		return z.zones[0].PutObjectTag(ctx, bucket, object, tags)
	}
	for _, zone := range z.zones {
		err := zone.PutObjectTag(ctx, bucket, object, tags)
		if err != nil {
			if isErrBucketNotFound(err) {
				continue
			}
			return err
		}
		return nil
	}
	return BucketNotFound{
		Bucket: bucket,
	}
}

// DeleteObjectTag - delete object tags from an existing object
func (z *xlZones) DeleteObjectTag(ctx context.Context, bucket, object string) error {
	if z.SingleZone() {
		return z.zones[0].DeleteObjectTag(ctx, bucket, object)
	}
	for _, zone := range z.zones {
		err := zone.DeleteObjectTag(ctx, bucket, object)
		if err != nil {
			if isErrBucketNotFound(err) {
				continue
			}
			return err
		}
		return nil
	}
	return BucketNotFound{
		Bucket: bucket,
	}
}

// GetObjectTag - get object tags from an existing object
func (z *xlZones) GetObjectTag(ctx context.Context, bucket, object string) (tagging.Tagging, error) {
	if z.SingleZone() {
		return z.zones[0].GetObjectTag(ctx, bucket, object)
	}
	for _, zone := range z.zones {
		tags, err := zone.GetObjectTag(ctx, bucket, object)
		if err != nil {
			if isErrBucketNotFound(err) {
				continue
			}
			return tags, err
		}
		return tags, nil
	}
	return tagging.Tagging{}, BucketNotFound{
		Bucket: bucket,
	}
}<|MERGE_RESOLUTION|>--- conflicted
+++ resolved
@@ -1310,14 +1310,9 @@
 	return r, nil
 }
 
-<<<<<<< HEAD
-func (z *xlZones) ListObjectsHeal(ctx context.Context, bucket, prefix, marker, delimiter string, maxKeys int, deep bool) (ListObjectsInfo, error) {
-	if z.SingleZone() {
-		return z.zones[0].ListObjectsHeal(ctx, bucket, prefix, marker, delimiter, maxKeys, deep)
-=======
 type healObjectFn func(string, string) error
 
-func (z *xlZones) HealObjects(ctx context.Context, bucket, prefix string, healObject healObjectFn) error {
+func (z *xlZones) HealObjects(ctx context.Context, bucket, prefix string, deep bool, healObject healObjectFn) error {
 	var zonesEntryChs [][]FileInfoCh
 
 	recursive := true
@@ -1326,15 +1321,8 @@
 		defer close(endWalkCh)
 		zonesEntryChs = append(zonesEntryChs,
 			zone.startMergeWalks(ctx, bucket, prefix, "", recursive, endWalkCh))
->>>>>>> f6a7d4d2
-	}
-
-<<<<<<< HEAD
-func (z *xlZones) HealObjects(ctx context.Context, bucket, prefix string, deep bool, healObjectFn func(string, string) error) error {
-	for _, zone := range z.zones {
-		if err := zone.HealObjects(ctx, bucket, prefix, deep, healObjectFn); err != nil {
-			return err
-=======
+	}
+
 	var zoneDrivesPerSet []int
 	for _, zone := range z.zones {
 		zoneDrivesPerSet = append(zoneDrivesPerSet, zone.drivesPerSet)
@@ -1371,7 +1359,6 @@
 
 		if err := healObject(bucket, entry.Name); err != nil {
 			return toObjectErr(err, bucket, entry.Name)
->>>>>>> f6a7d4d2
 		}
 	}
 

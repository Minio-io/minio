--- conflicted
+++ resolved
@@ -94,7 +94,6 @@
 // HealObject - heal the object.
 func (c *controllerAPIHandlers) HealObjectHandler(args *HealObjectArgs, reply *GenericReply) error {
 	objAPI := c.ObjectAPI()
-<<<<<<< HEAD
 	if objAPI == nil {
 		return errVolumeBusy
 	}
@@ -104,25 +103,16 @@
 	return objAPI.HealObject(args.Bucket, args.Object)
 }
 
-// HealDiskMetadata - heal the disk format.
-func (c *controllerAPIHandlers) HealDiskMetadata(args *GenericArgs, reply *GenericReply) error {
+// HealObject - heal the object.
+func (c *controllerAPIHandlers) HealDiskMetadataHandler(args *GenericArgs, reply *GenericReply) error {
 	objAPI := c.ObjectAPI()
-=======
->>>>>>> 54b20269
 	if objAPI == nil {
 		return errVolumeBusy
 	}
-<<<<<<< HEAD
-	if err := objAPI.HealDiskMetadata(); err != nil {
-		return err
-	}
-	return nil
-=======
 	if !isRPCTokenValid(args.Token) {
 		return errInvalidToken
 	}
-	return objAPI.HealObject(args.Bucket, args.Object)
->>>>>>> 54b20269
+	return objAPI.HealDiskMetadata()
 }
 
 // ShutdownArgs - argument for Shutdown RPC.

--- conflicted
+++ resolved
@@ -318,14 +318,13 @@
 			rc.Close()
 			return err
 		}
-<<<<<<< HEAD
-		if cpuid.CPU.AVX2() {
-			s3Select.recordReader = simdj.NewReader(s3Select.progressReader, &s3Select.Input.JSONArgs)
-=======
 
 		if strings.EqualFold(s3Select.Input.JSONArgs.ContentType, "lines") {
-			s3Select.recordReader = json.NewPReader(s3Select.progressReader, &s3Select.Input.JSONArgs)
->>>>>>> 3e9ab5f4
+			if cpuid.CPU.AVX2() {
+				s3Select.recordReader = simdj.NewReader(s3Select.progressReader, &s3Select.Input.JSONArgs)
+			} else {
+				s3Select.recordReader = json.NewPReader(s3Select.progressReader, &s3Select.Input.JSONArgs)
+			}
 		} else {
 			s3Select.recordReader = json.NewReader(s3Select.progressReader, &s3Select.Input.JSONArgs)
 		}

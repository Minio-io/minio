--- conflicted
+++ resolved
@@ -72,7 +72,7 @@
 		if objInfo.ETag != "" {
 			w.Header()[xhttp.ETag] = []string{"\"" + objInfo.ETag + "\""}
 		}
-		writeErrorResponse(ctx, w, errorCodes.ToAPIErr(ErrPreconditionFailed), r.URL, guessIsBrowserReq(r))
+		writeErrorResponse(ctx, w, errorCodes.ToAPIErr(ErrPreconditionFailed), r.URL)
 	}
 	// x-amz-copy-source-if-modified-since: Return the object only if it has been modified
 	// since the specified time otherwise return 412 (precondition failed).
@@ -81,13 +81,7 @@
 		if givenTime, err := time.Parse(http.TimeFormat, ifModifiedSinceHeader); err == nil {
 			if !ifModifiedSince(objInfo.ModTime, givenTime) {
 				// If the object is not modified since the specified time.
-<<<<<<< HEAD
 				return writeError
-=======
-				writeHeaders()
-				writeErrorResponse(ctx, w, errorCodes.ToAPIErr(ErrPreconditionFailed), r.URL)
-				return true
->>>>>>> bcea72ee
 			}
 		}
 	}
@@ -99,13 +93,7 @@
 		if givenTime, err := time.Parse(http.TimeFormat, ifUnmodifiedSinceHeader); err == nil {
 			if ifModifiedSince(objInfo.ModTime, givenTime) {
 				// If the object is modified since the specified time.
-<<<<<<< HEAD
 				return writeError
-=======
-				writeHeaders()
-				writeErrorResponse(ctx, w, errorCodes.ToAPIErr(ErrPreconditionFailed), r.URL)
-				return true
->>>>>>> bcea72ee
 			}
 		}
 	}
@@ -116,13 +104,7 @@
 	if ifMatchETagHeader != "" {
 		if !isETagEqual(objInfo.ETag, ifMatchETagHeader) {
 			// If the object ETag does not match with the specified ETag.
-<<<<<<< HEAD
 			return writeError
-=======
-			writeHeaders()
-			writeErrorResponse(ctx, w, errorCodes.ToAPIErr(ErrPreconditionFailed), r.URL)
-			return true
->>>>>>> bcea72ee
 		}
 	}
 
@@ -132,13 +114,7 @@
 	if ifNoneMatchETagHeader != "" {
 		if isETagEqual(objInfo.ETag, ifNoneMatchETagHeader) {
 			// If the object ETag matches with the specified ETag.
-<<<<<<< HEAD
 			return writeError
-=======
-			writeHeaders()
-			writeErrorResponse(ctx, w, errorCodes.ToAPIErr(ErrPreconditionFailed), r.URL)
-			return true
->>>>>>> bcea72ee
 		}
 	}
 	// Object content should be written to http.ResponseWriter
@@ -179,14 +155,9 @@
 	// Check if the part number is correct.
 	if opts.PartNumber > 1 && opts.PartNumber > len(objInfo.Parts) {
 		// According to S3 we don't need to set any object information here.
-<<<<<<< HEAD
 		return func() {
-			writeErrorResponse(ctx, w, errorCodes.ToAPIErr(ErrInvalidPartNumber), r.URL, guessIsBrowserReq(r))
-		}
-=======
-		writeErrorResponse(ctx, w, errorCodes.ToAPIErr(ErrInvalidPartNumber), r.URL)
-		return true
->>>>>>> bcea72ee
+			writeErrorResponse(ctx, w, errorCodes.ToAPIErr(ErrInvalidPartNumber), r.URL)
+		}
 	}
 
 	// If-Modified-Since : Return the object only if it has been modified since the specified time,
@@ -211,16 +182,10 @@
 		if givenTime, err := time.Parse(http.TimeFormat, ifUnmodifiedSinceHeader); err == nil {
 			if ifModifiedSince(objInfo.ModTime, givenTime) {
 				// If the object is modified since the specified time.
-<<<<<<< HEAD
 				return func() {
 					writeHeaders()
-					writeErrorResponse(ctx, w, errorCodes.ToAPIErr(ErrPreconditionFailed), r.URL, guessIsBrowserReq(r))
+					writeErrorResponse(ctx, w, errorCodes.ToAPIErr(ErrPreconditionFailed), r.URL)
 				}
-=======
-				writeHeaders()
-				writeErrorResponse(ctx, w, errorCodes.ToAPIErr(ErrPreconditionFailed), r.URL)
-				return true
->>>>>>> bcea72ee
 			}
 		}
 	}
@@ -231,16 +196,10 @@
 	if ifMatchETagHeader != "" {
 		if !isETagEqual(objInfo.ETag, ifMatchETagHeader) {
 			// If the object ETag does not match with the specified ETag.
-<<<<<<< HEAD
 			return func() {
 				writeHeaders()
-				writeErrorResponse(ctx, w, errorCodes.ToAPIErr(ErrPreconditionFailed), r.URL, guessIsBrowserReq(r))
-			}
-=======
-			writeHeaders()
-			writeErrorResponse(ctx, w, errorCodes.ToAPIErr(ErrPreconditionFailed), r.URL)
-			return true
->>>>>>> bcea72ee
+				writeErrorResponse(ctx, w, errorCodes.ToAPIErr(ErrPreconditionFailed), r.URL)
+			}
 		}
 	}
 

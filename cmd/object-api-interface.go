/*
 * MinIO Cloud Storage, (C) 2016 MinIO, Inc.
 *
 * Licensed under the Apache License, Version 2.0 (the "License");
 * you may not use this file except in compliance with the License.
 * You may obtain a copy of the License at
 *
 *     http://www.apache.org/licenses/LICENSE-2.0
 *
 * Unless required by applicable law or agreed to in writing, software
 * distributed under the License is distributed on an "AS IS" BASIS,
 * WITHOUT WARRANTIES OR CONDITIONS OF ANY KIND, either express or implied.
 * See the License for the specific language governing permissions and
 * limitations under the License.
 */

package cmd

import (
	"context"
	"io"
	"net/http"

	"github.com/minio/minio-go/v6/pkg/encrypt"
	"github.com/minio/minio/pkg/bucket/lifecycle"
	"github.com/minio/minio/pkg/bucket/object/tagging"
	"github.com/minio/minio/pkg/bucket/policy"
	"github.com/minio/minio/pkg/madmin"
)

// CheckCopyPreconditionFn returns true if copy precondition check failed.
type CheckCopyPreconditionFn func(o ObjectInfo, encETag string) bool

// GetObjectInfoFn is the signature of GetObjectInfo function.
type GetObjectInfoFn func(ctx context.Context, bucket, object string, opts ObjectOptions) (objInfo ObjectInfo, err error)

// ObjectOptions represents object options for ObjectLayer operations
type ObjectOptions struct {
	ServerSideEncryption encrypt.ServerSide
	UserDefined          map[string]string
	CheckCopyPrecondFn   CheckCopyPreconditionFn
}

// LockType represents required locking for ObjectLayer operations
type LockType int

const (
	noLock LockType = iota
	readLock
	writeLock
)

// ObjectLayer implements primitives for object API layer.
type ObjectLayer interface {
	// Locking operations on object.
	NewNSLock(ctx context.Context, bucket string, object string) RWLocker

	// Storage operations.
	Shutdown(context.Context) error
	CrawlAndGetDataUsage(context.Context, <-chan struct{}) DataUsageInfo
	StorageInfo(context.Context) StorageInfo

	// Bucket operations.
	MakeBucketWithLocation(ctx context.Context, bucket string, location string) error
	GetBucketInfo(ctx context.Context, bucket string) (bucketInfo BucketInfo, err error)
	ListBuckets(ctx context.Context) (buckets []BucketInfo, err error)
	DeleteBucket(ctx context.Context, bucket string) error
	ListObjects(ctx context.Context, bucket, prefix, marker, delimiter string, maxKeys int) (result ListObjectsInfo, err error)
	ListObjectsV2(ctx context.Context, bucket, prefix, continuationToken, delimiter string, maxKeys int, fetchOwner bool, startAfter string) (result ListObjectsV2Info, err error)

	// Object operations.

	// GetObjectNInfo returns a GetObjectReader that satisfies the
	// ReadCloser interface. The Close method unlocks the object
	// after reading, so it must always be called after usage.
	//
	// IMPORTANTLY, when implementations return err != nil, this
	// function MUST NOT return a non-nil ReadCloser.
	GetObjectNInfo(ctx context.Context, bucket, object string, rs *HTTPRangeSpec, h http.Header, lockType LockType, opts ObjectOptions) (reader *GetObjectReader, err error)
	GetObject(ctx context.Context, bucket, object string, startOffset int64, length int64, writer io.Writer, etag string, opts ObjectOptions) (err error)
	GetObjectInfo(ctx context.Context, bucket, object string, opts ObjectOptions) (objInfo ObjectInfo, err error)
	PutObject(ctx context.Context, bucket, object string, data *PutObjReader, opts ObjectOptions) (objInfo ObjectInfo, err error)
	CopyObject(ctx context.Context, srcBucket, srcObject, destBucket, destObject string, srcInfo ObjectInfo, srcOpts, dstOpts ObjectOptions) (objInfo ObjectInfo, err error)
	DeleteObject(ctx context.Context, bucket, object string) error
	DeleteObjects(ctx context.Context, bucket string, objects []string) ([]error, error)

	// Multipart operations.
	ListMultipartUploads(ctx context.Context, bucket, prefix, keyMarker, uploadIDMarker, delimiter string, maxUploads int) (result ListMultipartsInfo, err error)
	NewMultipartUpload(ctx context.Context, bucket, object string, opts ObjectOptions) (uploadID string, err error)
	CopyObjectPart(ctx context.Context, srcBucket, srcObject, destBucket, destObject string, uploadID string, partID int,
		startOffset int64, length int64, srcInfo ObjectInfo, srcOpts, dstOpts ObjectOptions) (info PartInfo, err error)
	PutObjectPart(ctx context.Context, bucket, object, uploadID string, partID int, data *PutObjReader, opts ObjectOptions) (info PartInfo, err error)
	ListObjectParts(ctx context.Context, bucket, object, uploadID string, partNumberMarker int, maxParts int, opts ObjectOptions) (result ListPartsInfo, err error)
	AbortMultipartUpload(ctx context.Context, bucket, object, uploadID string) error
	CompleteMultipartUpload(ctx context.Context, bucket, object, uploadID string, uploadedParts []CompletePart, opts ObjectOptions) (objInfo ObjectInfo, err error)

	// Healing operations.
	ReloadFormat(ctx context.Context, dryRun bool) error
	HealFormat(ctx context.Context, dryRun bool) (madmin.HealResultItem, error)
	HealBucket(ctx context.Context, bucket string, dryRun, remove bool) (madmin.HealResultItem, error)
	HealObject(ctx context.Context, bucket, object string, dryRun, remove bool, scanMode madmin.HealScanMode) (madmin.HealResultItem, error)
<<<<<<< HEAD
	HealObjects(ctx context.Context, bucket, prefix string, deep bool, healObjectFn func(string, string) error) error

	ListBucketsHeal(ctx context.Context) (buckets []BucketInfo, err error)
	ListObjectsHeal(ctx context.Context, bucket, prefix, marker, delimiter string, maxKeys int, deep bool) (result ListObjectsInfo, err error)
=======
	HealObjects(ctx context.Context, bucket, prefix string, healObject healObjectFn) error

	ListBucketsHeal(ctx context.Context) (buckets []BucketInfo, err error)
>>>>>>> f6a7d4d2

	// Policy operations
	SetBucketPolicy(context.Context, string, *policy.Policy) error
	GetBucketPolicy(context.Context, string) (*policy.Policy, error)
	DeleteBucketPolicy(context.Context, string) error

	// Supported operations check
	IsNotificationSupported() bool
	IsListenBucketSupported() bool
	IsEncryptionSupported() bool

	// Compression support check.
	IsCompressionSupported() bool

	// Lifecycle operations
	SetBucketLifecycle(context.Context, string, *lifecycle.Lifecycle) error
	GetBucketLifecycle(context.Context, string) (*lifecycle.Lifecycle, error)
	DeleteBucketLifecycle(context.Context, string) error

	// Backend related metrics
	GetMetrics(ctx context.Context) (*Metrics, error)

	// Check Readiness
	IsReady(ctx context.Context) bool

	// ObjectTagging operations
	PutObjectTag(context.Context, string, string, string) error
	GetObjectTag(context.Context, string, string) (tagging.Tagging, error)
	DeleteObjectTag(context.Context, string, string) error
}<|MERGE_RESOLUTION|>--- conflicted
+++ resolved
@@ -99,16 +99,9 @@
 	HealFormat(ctx context.Context, dryRun bool) (madmin.HealResultItem, error)
 	HealBucket(ctx context.Context, bucket string, dryRun, remove bool) (madmin.HealResultItem, error)
 	HealObject(ctx context.Context, bucket, object string, dryRun, remove bool, scanMode madmin.HealScanMode) (madmin.HealResultItem, error)
-<<<<<<< HEAD
-	HealObjects(ctx context.Context, bucket, prefix string, deep bool, healObjectFn func(string, string) error) error
+	HealObjects(ctx context.Context, bucket, prefix string, deep bool, healObject healObjectFn) error
 
 	ListBucketsHeal(ctx context.Context) (buckets []BucketInfo, err error)
-	ListObjectsHeal(ctx context.Context, bucket, prefix, marker, delimiter string, maxKeys int, deep bool) (result ListObjectsInfo, err error)
-=======
-	HealObjects(ctx context.Context, bucket, prefix string, healObject healObjectFn) error
-
-	ListBucketsHeal(ctx context.Context) (buckets []BucketInfo, err error)
->>>>>>> f6a7d4d2
 
 	// Policy operations
 	SetBucketPolicy(context.Context, string, *policy.Policy) error

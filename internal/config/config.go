// Copyright (c) 2015-2021 MinIO, Inc.
//
// This file is part of MinIO Object Storage stack
//
// This program is free software: you can redistribute it and/or modify
// it under the terms of the GNU Affero General Public License as published by
// the Free Software Foundation, either version 3 of the License, or
// (at your option) any later version.
//
// This program is distributed in the hope that it will be useful
// but WITHOUT ANY WARRANTY; without even the implied warranty of
// MERCHANTABILITY or FITNESS FOR A PARTICULAR PURPOSE.  See the
// GNU Affero General Public License for more details.
//
// You should have received a copy of the GNU Affero General Public License
// along with this program.  If not, see <http://www.gnu.org/licenses/>.

package config

import (
	"bufio"
	"fmt"
	"io"
	"regexp"
	"sort"
	"strings"

	"github.com/minio/madmin-go/v3"
	"github.com/minio/minio-go/v7/pkg/set"
	"github.com/minio/minio/internal/auth"
	"github.com/minio/pkg/v2/env"
)

// ErrorConfig holds the config error types
type ErrorConfig interface {
	ErrConfigGeneric | ErrConfigNotFound
}

// ErrConfigGeneric is a generic config type
type ErrConfigGeneric struct {
	msg string
}

func (ge *ErrConfigGeneric) setMsg(msg string) {
	ge.msg = msg
}

func (ge ErrConfigGeneric) Error() string {
	return ge.msg
}

// ErrConfigNotFound is an error to indicate
// that a config parameter is not found
type ErrConfigNotFound struct {
	ErrConfigGeneric
}

// Error creates an error message and wraps
// it with the error type specified in the type parameter
func Error[T ErrorConfig, PT interface {
	*T
	setMsg(string)
}](format string, vals ...interface{},
) T {
	pt := PT(new(T))
	pt.setMsg(fmt.Sprintf(format, vals...))
	return *pt
}

// Errorf formats an error and returns it as a generic config error
func Errorf(format string, vals ...interface{}) ErrConfigGeneric {
	return Error[ErrConfigGeneric](format, vals...)
}

// Default keys
const (
	Default = madmin.Default
	Enable  = madmin.EnableKey
	Comment = madmin.CommentKey

	EnvSeparator = "="

	// Enable values
	EnableOn  = madmin.EnableOn
	EnableOff = madmin.EnableOff

	RegionKey  = "region"
	NameKey    = "name"
	RegionName = "name"
	AccessKey  = "access_key"
	SecretKey  = "secret_key"
	License    = "license" // Deprecated Dec 2021
	APIKey     = "api_key"
	Proxy      = "proxy"
)

// Top level config constants.
const (
	PolicyOPASubSys      = madmin.PolicyOPASubSys
	PolicyPluginSubSys   = madmin.PolicyPluginSubSys
	IdentityOpenIDSubSys = madmin.IdentityOpenIDSubSys
	IdentityLDAPSubSys   = madmin.IdentityLDAPSubSys
	IdentityTLSSubSys    = madmin.IdentityTLSSubSys
	IdentityPluginSubSys = madmin.IdentityPluginSubSys
	CacheSubSys          = madmin.CacheSubSys
	SiteSubSys           = madmin.SiteSubSys
	RegionSubSys         = madmin.RegionSubSys
	EtcdSubSys           = madmin.EtcdSubSys
	StorageClassSubSys   = madmin.StorageClassSubSys
	APISubSys            = madmin.APISubSys
	CompressionSubSys    = madmin.CompressionSubSys
	LoggerWebhookSubSys  = madmin.LoggerWebhookSubSys
	AuditWebhookSubSys   = madmin.AuditWebhookSubSys
	AuditKafkaSubSys     = madmin.AuditKafkaSubSys
	HealSubSys           = madmin.HealSubSys
	ScannerSubSys        = madmin.ScannerSubSys
	CrawlerSubSys        = madmin.CrawlerSubSys
	SubnetSubSys         = madmin.SubnetSubSys
	CallhomeSubSys       = madmin.CallhomeSubSys
	DriveSubSys          = madmin.DriveSubSys
	// Add new constants here (similar to above) if you add new fields to config.
)

// Notification config constants.
const (
	NotifyKafkaSubSys    = madmin.NotifyKafkaSubSys
	NotifyMQTTSubSys     = madmin.NotifyMQTTSubSys
	NotifyMySQLSubSys    = madmin.NotifyMySQLSubSys
	NotifyNATSSubSys     = madmin.NotifyNATSSubSys
	NotifyNSQSubSys      = madmin.NotifyNSQSubSys
	NotifyESSubSys       = madmin.NotifyESSubSys
	NotifyAMQPSubSys     = madmin.NotifyAMQPSubSys
	NotifyPostgresSubSys = madmin.NotifyPostgresSubSys
	NotifyRedisSubSys    = madmin.NotifyRedisSubSys
	NotifyWebhookSubSys  = madmin.NotifyWebhookSubSys

	// Add new constants here (similar to above) if you add new fields to config.
)

// Lambda config constants.
const (
	LambdaWebhookSubSys = madmin.LambdaWebhookSubSys
)

// NotifySubSystems - all notification sub-systems
var NotifySubSystems = set.CreateStringSet(
	NotifyKafkaSubSys,
	NotifyMQTTSubSys,
	NotifyMySQLSubSys,
	NotifyNATSSubSys,
	NotifyNSQSubSys,
	NotifyESSubSys,
	NotifyAMQPSubSys,
	NotifyPostgresSubSys,
	NotifyRedisSubSys,
	NotifyWebhookSubSys,
)

// LambdaSubSystems - all lambda sub-systesm
var LambdaSubSystems = set.CreateStringSet(
	LambdaWebhookSubSys,
)

// LoggerSubSystems - all sub-systems related to logger
var LoggerSubSystems = set.CreateStringSet(
	LoggerWebhookSubSys,
	AuditWebhookSubSys,
	AuditKafkaSubSys,
)

// SubSystems - all supported sub-systems
var SubSystems = madmin.SubSystems

// SubSystemsDynamic - all sub-systems that have dynamic config.
var SubSystemsDynamic = set.CreateStringSet(
	APISubSys,
	CompressionSubSys,
	ScannerSubSys,
	HealSubSys,
	SubnetSubSys,
	CallhomeSubSys,
	DriveSubSys,
	LoggerWebhookSubSys,
	AuditWebhookSubSys,
	AuditKafkaSubSys,
	StorageClassSubSys,
	CacheSubSys,
)

// SubSystemsSingleTargets - subsystems which only support single target.
var SubSystemsSingleTargets = set.CreateStringSet(
	SiteSubSys,
	RegionSubSys,
	EtcdSubSys,
	CacheSubSys,
	APISubSys,
	StorageClassSubSys,
	CompressionSubSys,
	PolicyOPASubSys,
	PolicyPluginSubSys,
	IdentityLDAPSubSys,
	IdentityTLSSubSys,
	IdentityPluginSubSys,
	HealSubSys,
	ScannerSubSys,
	SubnetSubSys,
	CallhomeSubSys,
<<<<<<< HEAD
	DriveSubSys,
=======
	CacheSubSys,
>>>>>>> fba88383
)

// Constant separators
const (
	SubSystemSeparator = madmin.SubSystemSeparator
	KvSeparator        = madmin.KvSeparator
	KvSpaceSeparator   = madmin.KvSpaceSeparator
	KvComment          = madmin.KvComment
	KvNewline          = madmin.KvNewline
	KvDoubleQuote      = madmin.KvDoubleQuote
	KvSingleQuote      = madmin.KvSingleQuote

	// Env prefix used for all envs in MinIO
	EnvPrefix        = madmin.EnvPrefix
	EnvWordDelimiter = madmin.EnvWordDelimiter
)

// DefaultKVS - default kvs for all sub-systems
var DefaultKVS = map[string]KVS{}

// RegisterDefaultKVS - this function saves input kvsMap
// globally, this should be called only once preferably
// during `init()`.
func RegisterDefaultKVS(kvsMap map[string]KVS) {
	for subSys, kvs := range kvsMap {
		DefaultKVS[subSys] = kvs
	}
}

// HelpSubSysMap - help for all individual KVS for each sub-systems
// also carries a special empty sub-system which dumps
// help for each sub-system key.
var HelpSubSysMap = map[string]HelpKVS{}

// RegisterHelpSubSys - this function saves
// input help KVS for each sub-system globally,
// this function should be called only once
// preferably in during `init()`.
func RegisterHelpSubSys(helpKVSMap map[string]HelpKVS) {
	for subSys, hkvs := range helpKVSMap {
		HelpSubSysMap[subSys] = hkvs
	}
}

// HelpDeprecatedSubSysMap - help for all deprecated sub-systems, that may be
// removed in the future.
var HelpDeprecatedSubSysMap = map[string]HelpKV{}

// RegisterHelpDeprecatedSubSys - saves input help KVS for deprecated
// sub-systems globally. Should be called only once at init.
func RegisterHelpDeprecatedSubSys(helpDeprecatedKVMap map[string]HelpKV) {
	for k, v := range helpDeprecatedKVMap {
		HelpDeprecatedSubSysMap[k] = v
	}
}

// KV - is a shorthand of each key value.
type KV struct {
	Key   string `json:"key"`
	Value string `json:"value"`

	Deprecated bool `json:"-"`
}

func (kv KV) String() string {
	var s strings.Builder
	s.WriteString(kv.Key)
	s.WriteString(KvSeparator)
	spc := madmin.HasSpace(kv.Value)
	if spc {
		s.WriteString(KvDoubleQuote)
	}
	s.WriteString(kv.Value)
	if spc {
		s.WriteString(KvDoubleQuote)
	}
	return s.String()
}

// KVS - is a shorthand for some wrapper functions
// to operate on list of key values.
type KVS []KV

// Empty - return if kv is empty
func (kvs KVS) Empty() bool {
	return len(kvs) == 0
}

// Clone - returns a copy of the KVS
func (kvs KVS) Clone() KVS {
	return append(make(KVS, 0, len(kvs)), kvs...)
}

// GetWithDefault - returns default value if key not set
func (kvs KVS) GetWithDefault(key string, defaultKVS KVS) string {
	v := kvs.Get(key)
	if len(v) == 0 {
		return defaultKVS.Get(key)
	}
	return v
}

// Keys returns the list of keys for the current KVS
func (kvs KVS) Keys() []string {
	keys := make([]string, len(kvs))
	var foundComment bool
	for i := range kvs {
		if kvs[i].Key == madmin.CommentKey {
			foundComment = true
		}
		keys[i] = kvs[i].Key
	}
	// Comment KV not found, add it explicitly.
	if !foundComment {
		keys = append(keys, madmin.CommentKey)
	}
	return keys
}

func (kvs KVS) String() string {
	var s strings.Builder
	for _, kv := range kvs {
		s.WriteString(kv.String())
		s.WriteString(KvSpaceSeparator)
	}
	return s.String()
}

// Merge environment values with on disk KVS, environment values overrides
// anything on the disk.
func Merge(cfgKVS map[string]KVS, envname string, defaultKVS KVS) map[string]KVS {
	newCfgKVS := make(map[string]KVS)
	for _, e := range env.List(envname) {
		tgt := strings.TrimPrefix(e, envname+Default)
		if tgt == envname {
			tgt = Default
		}
		newCfgKVS[tgt] = defaultKVS
	}
	for tgt, kv := range cfgKVS {
		newCfgKVS[tgt] = kv
	}
	return newCfgKVS
}

// Set sets a value, if not sets a default value.
func (kvs *KVS) Set(key, value string) {
	for i, kv := range *kvs {
		if kv.Key == key {
			(*kvs)[i] = KV{
				Key:   key,
				Value: value,
			}
			return
		}
	}
	*kvs = append(*kvs, KV{
		Key:   key,
		Value: value,
	})
}

// Get - returns the value of a key, if not found returns empty.
func (kvs KVS) Get(key string) string {
	v, ok := kvs.Lookup(key)
	if ok {
		return v
	}
	return ""
}

// Delete - deletes the key if present from the KV list.
func (kvs *KVS) Delete(key string) {
	for i, kv := range *kvs {
		if kv.Key == key {
			*kvs = append((*kvs)[:i], (*kvs)[i+1:]...)
			return
		}
	}
}

// LookupKV returns the KV by its key
func (kvs KVS) LookupKV(key string) (KV, bool) {
	for _, kv := range kvs {
		if kv.Key == key {
			return kv, true
		}
	}
	return KV{}, false
}

// Lookup - lookup a key in a list of KVS
func (kvs KVS) Lookup(key string) (string, bool) {
	for _, kv := range kvs {
		if kv.Key == key {
			return kv.Value, true
		}
	}
	return "", false
}

// Config - MinIO server config structure.
type Config map[string]map[string]KVS

// DelFrom - deletes all keys in the input reader.
func (c Config) DelFrom(r io.Reader) error {
	scanner := bufio.NewScanner(r)
	for scanner.Scan() {
		// Skip any empty lines, or comment like characters
		text := scanner.Text()
		if text == "" || strings.HasPrefix(text, KvComment) {
			continue
		}
		if err := c.DelKVS(text); err != nil {
			return err
		}
	}
	return scanner.Err()
}

// ContextKeyString is type(string) for contextKey
type ContextKeyString string

// ContextKeyForTargetFromConfig - key for context for target from config
const ContextKeyForTargetFromConfig = ContextKeyString("ContextKeyForTargetFromConfig")

// ParseConfigTargetID - read all targetIDs from reader
func ParseConfigTargetID(r io.Reader) (ids map[string]bool, err error) {
	ids = make(map[string]bool)
	scanner := bufio.NewScanner(r)
	for scanner.Scan() {
		// Skip any empty lines, or comment like characters
		text := scanner.Text()
		if text == "" || strings.HasPrefix(text, KvComment) {
			continue
		}
		_, _, tgt, err := GetSubSys(text)
		if err != nil {
			return nil, err
		}
		ids[tgt] = true
	}
	if err := scanner.Err(); err != nil {
		return nil, err
	}
	return
}

// ReadConfig - read content from input and write into c.
// Returns whether all parameters were dynamic.
func (c Config) ReadConfig(r io.Reader) (dynOnly bool, err error) {
	var n int
	scanner := bufio.NewScanner(r)
	dynOnly = true
	for scanner.Scan() {
		// Skip any empty lines, or comment like characters
		text := scanner.Text()
		if text == "" || strings.HasPrefix(text, KvComment) {
			continue
		}
		dynamic, err := c.SetKVS(text, DefaultKVS)
		if err != nil {
			return false, err
		}
		dynOnly = dynOnly && dynamic
		n += len(text)
	}
	if err := scanner.Err(); err != nil {
		return false, err
	}
	return dynOnly, nil
}

// RedactSensitiveInfo - removes sensitive information
// like urls and credentials from the configuration
func (c Config) RedactSensitiveInfo() Config {
	nc := c.Clone()

	for configName, configVals := range nc {
		for _, helpKV := range HelpSubSysMap[configName] {
			if helpKV.Sensitive {
				for name, kvs := range configVals {
					for i := range kvs {
						if kvs[i].Key == helpKV.Key && len(kvs[i].Value) > 0 {
							kvs[i].Value = "*redacted*"
						}
					}
					configVals[name] = kvs
				}
			}
		}
	}

	return nc
}

// Default KV configs for worm and region
var (
	DefaultCredentialKVS = KVS{
		KV{
			Key:   AccessKey,
			Value: auth.DefaultAccessKey,
		},
		KV{
			Key:   SecretKey,
			Value: auth.DefaultSecretKey,
		},
	}

	DefaultSiteKVS = KVS{
		KV{
			Key:   NameKey,
			Value: "",
		},
		KV{
			Key:   RegionKey,
			Value: "",
		},
	}

	DefaultRegionKVS = KVS{
		KV{
			Key:   RegionName,
			Value: "",
		},
	}
)

// Site - holds site info - name and region.
type Site struct {
	Name   string
	Region string
}

var validRegionRegex = regexp.MustCompile("^[a-zA-Z][a-zA-Z0-9-_-]+$")

// validSiteNameRegex - allows lowercase letters, digits and '-', starts with
// letter. At least 2 characters long.
var validSiteNameRegex = regexp.MustCompile("^[a-z][a-z0-9-]+$")

// LookupSite - get site related configuration. Loads configuration from legacy
// region sub-system as well.
func LookupSite(siteKV KVS, regionKV KVS) (s Site, err error) {
	if err = CheckValidKeys(SiteSubSys, siteKV, DefaultSiteKVS); err != nil {
		return
	}
	region := env.Get(EnvRegion, "")
	if region == "" {
		env.Get(EnvRegionName, "")
	}
	if region == "" {
		region = env.Get(EnvSiteRegion, siteKV.Get(RegionKey))
	}
	if region == "" {
		// No region config found in the site-subsystem. So lookup the legacy
		// region sub-system.
		if err = CheckValidKeys(RegionSubSys, regionKV, DefaultRegionKVS); err != nil {
			// An invalid key was found in the region sub-system.
			// Since the region sub-system cannot be (re)set as it
			// is legacy, we return an error to tell the user to
			// reset the region via the new command.
			err = Errorf("could not load region from legacy configuration as it was invalid - use 'mc admin config set myminio site region=myregion name=myname' to set a region and name (%v)", err)
			return
		}

		region = regionKV.Get(RegionName)
	}
	if region != "" {
		if !validRegionRegex.MatchString(region) {
			err = Errorf(
				"region '%s' is invalid, expected simple characters such as [us-east-1, myregion...]",
				region)
			return
		}
		s.Region = region
	}

	name := env.Get(EnvSiteName, siteKV.Get(NameKey))
	if name != "" {
		if !validSiteNameRegex.MatchString(name) {
			err = Errorf(
				"site name '%s' is invalid, expected simple characters such as [cal-rack0, myname...]",
				name)
			return
		}
		s.Name = name
	}
	return
}

// CheckValidKeys - checks if inputs KVS has the necessary keys,
// returns error if it find extra or superflous keys.
func CheckValidKeys(subSys string, kv KVS, validKVS KVS, deprecatedKeys ...string) error {
	nkv := KVS{}
	for _, kv := range kv {
		// Comment is a valid key, its also fully optional
		// ignore it since it is a valid key for all
		// sub-systems.
		if kv.Key == Comment {
			continue
		}
		var skip bool
		for _, deprecatedKey := range deprecatedKeys {
			if kv.Key == deprecatedKey {
				skip = true
				break
			}
		}
		if skip {
			continue
		}
		if _, ok := validKVS.Lookup(kv.Key); !ok {
			nkv = append(nkv, kv)
		}
	}
	if len(nkv) > 0 {
		return Errorf(
			"found invalid keys (%s) for '%s' sub-system, use 'mc admin config reset myminio %s' to fix invalid keys", nkv.String(), subSys, subSys)
	}
	return nil
}

// LookupWorm - check if worm is enabled
func LookupWorm() (bool, error) {
	return ParseBool(env.Get(EnvWorm, EnableOff))
}

// Carries all the renamed sub-systems from their
// previously known names
var renamedSubsys = map[string]string{
	CrawlerSubSys: ScannerSubSys,
	// Add future sub-system renames
}

const ( // deprecated keys
	apiReplicationWorkers       = "replication_workers"
	apiReplicationFailedWorkers = "replication_failed_workers"
)

// map of subsystem to deleted keys
var deletedSubSysKeys = map[string][]string{
	APISubSys: {apiReplicationWorkers, apiReplicationFailedWorkers},
	// Add future sub-system deleted keys
}

// Merge - merges a new config with all the
// missing values for default configs,
// returns a config.
func (c Config) Merge() Config {
	cp := New()
	for subSys, tgtKV := range c {
		for tgt := range tgtKV {
			ckvs := c[subSys][tgt]
			for _, kv := range cp[subSys][Default] {
				_, ok := c[subSys][tgt].Lookup(kv.Key)
				if !ok {
					ckvs.Set(kv.Key, kv.Value)
				}
			}
			if _, ok := cp[subSys]; !ok {
				rnSubSys, ok := renamedSubsys[subSys]
				if !ok {
					// A config subsystem was removed or server was downgraded.
					continue
				}
				// Copy over settings from previous sub-system
				// to newly renamed sub-system
				for _, kv := range cp[rnSubSys][Default] {
					_, ok := c[subSys][tgt].Lookup(kv.Key)
					if !ok {
						ckvs.Set(kv.Key, kv.Value)
					}
				}
				subSys = rnSubSys
			}
			// Delete deprecated keys for subsystem if any
			if keys, ok := deletedSubSysKeys[subSys]; ok {
				for _, key := range keys {
					ckvs.Delete(key)
				}
			}
			cp[subSys][tgt] = ckvs
		}
	}

	return cp
}

// New - initialize a new server config.
func New() Config {
	srvCfg := make(Config)
	for _, k := range SubSystems.ToSlice() {
		srvCfg[k] = map[string]KVS{}
		srvCfg[k][Default] = DefaultKVS[k]
	}
	return srvCfg
}

// Target signifies an individual target
type Target struct {
	SubSystem string
	KVS       KVS
}

// Targets sub-system targets
type Targets []Target

// GetKVS - get kvs from specific subsystem.
func (c Config) GetKVS(s string, defaultKVS map[string]KVS) (Targets, error) {
	if len(s) == 0 {
		return nil, Errorf("input cannot be empty")
	}
	inputs := strings.Fields(s)
	if len(inputs) > 1 {
		return nil, Errorf("invalid number of arguments %s", s)
	}
	subSystemValue := strings.SplitN(inputs[0], SubSystemSeparator, 2)
	if len(subSystemValue) == 0 {
		return nil, Errorf("invalid number of arguments %s", s)
	}
	found := SubSystems.Contains(subSystemValue[0])
	if !found {
		// Check for sub-prefix only if the input value is only a
		// single value, this rejects invalid inputs if any.
		found = !SubSystems.FuncMatch(strings.HasPrefix, subSystemValue[0]).IsEmpty() && len(subSystemValue) == 1
	}
	if !found {
		return nil, Errorf("unknown sub-system %s", s)
	}

	targets := Targets{}
	subSysPrefix := subSystemValue[0]
	if len(subSystemValue) == 2 {
		if len(subSystemValue[1]) == 0 {
			return nil, Errorf("sub-system target '%s' cannot be empty", s)
		}
		kvs, ok := c[subSysPrefix][subSystemValue[1]]
		if !ok {
			return nil, Errorf("sub-system target '%s' doesn't exist", s)
		}
		for _, kv := range defaultKVS[subSysPrefix] {
			_, ok = kvs.Lookup(kv.Key)
			if !ok {
				kvs.Set(kv.Key, kv.Value)
			}
		}
		targets = append(targets, Target{
			SubSystem: inputs[0],
			KVS:       kvs,
		})
	} else {
		// Use help for sub-system to preserve the order. Add deprecated
		// keys at the end (in some order).
		kvsOrder := append([]HelpKV{}, HelpSubSysMap[""]...)
		for _, v := range HelpDeprecatedSubSysMap {
			kvsOrder = append(kvsOrder, v)
		}

		for _, hkv := range kvsOrder {
			if !strings.HasPrefix(hkv.Key, subSysPrefix) {
				continue
			}
			if c[hkv.Key][Default].Empty() {
				targets = append(targets, Target{
					SubSystem: hkv.Key,
					KVS:       defaultKVS[hkv.Key],
				})
			}
			for k, kvs := range c[hkv.Key] {
				for _, dkv := range defaultKVS[hkv.Key] {
					_, ok := kvs.Lookup(dkv.Key)
					if !ok {
						kvs.Set(dkv.Key, dkv.Value)
					}
				}
				if k != Default {
					targets = append(targets, Target{
						SubSystem: hkv.Key + SubSystemSeparator + k,
						KVS:       kvs,
					})
				} else {
					targets = append(targets, Target{
						SubSystem: hkv.Key,
						KVS:       kvs,
					})
				}
			}
		}
	}
	return targets, nil
}

// DelKVS - delete a specific key.
func (c Config) DelKVS(s string) error {
	subSys, inputs, tgt, err := GetSubSys(s)
	if err != nil {
		if !SubSystems.Contains(subSys) && len(inputs) == 1 {
			// Unknown sub-system found try to remove it anyways.
			delete(c, subSys)
			return nil
		}
		return err
	}

	ck, ok := c[subSys][tgt]
	if !ok {
		return Error[ErrConfigNotFound]("sub-system %s:%s already deleted or does not exist", subSys, tgt)
	}

	if len(inputs) == 2 {
		currKVS := ck.Clone()
		defKVS := DefaultKVS[subSys]
		for _, delKey := range strings.Fields(inputs[1]) {
			_, ok := currKVS.Lookup(delKey)
			if !ok {
				return Error[ErrConfigNotFound]("key %s doesn't exist", delKey)
			}
			defVal, isDef := defKVS.Lookup(delKey)
			if isDef {
				currKVS.Set(delKey, defVal)
			} else {
				currKVS.Delete(delKey)
			}
		}
		c[subSys][tgt] = currKVS
	} else {
		delete(c[subSys], tgt)
	}
	return nil
}

// Clone - clones a config map entirely.
func (c Config) Clone() Config {
	cp := New()
	for subSys, tgtKV := range c {
		cp[subSys] = make(map[string]KVS)
		for tgt, kv := range tgtKV {
			cp[subSys][tgt] = append(cp[subSys][tgt], kv...)
		}
	}
	return cp
}

// GetSubSys - extracts subssystem info from given config string
func GetSubSys(s string) (subSys string, inputs []string, tgt string, e error) {
	tgt = Default
	if len(s) == 0 {
		return subSys, inputs, tgt, Errorf("input arguments cannot be empty")
	}
	inputs = strings.SplitN(s, KvSpaceSeparator, 2)

	subSystemValue := strings.SplitN(inputs[0], SubSystemSeparator, 2)
	subSys = subSystemValue[0]
	if !SubSystems.Contains(subSys) {
		return subSys, inputs, tgt, Errorf("unknown sub-system %s", s)
	}

	if SubSystemsSingleTargets.Contains(subSystemValue[0]) && len(subSystemValue) == 2 {
		return subSys, inputs, tgt, Errorf("sub-system '%s' only supports single target", subSystemValue[0])
	}

	if len(subSystemValue) == 2 {
		tgt = subSystemValue[1]
	}

	return subSys, inputs, tgt, e
}

// kvFields - converts an input string of form "k1=v1 k2=v2" into
// fields of ["k1=v1", "k2=v2"], the tokenization of each `k=v`
// happens with the right number of input keys, if keys
// input is empty returned value is empty slice as well.
func kvFields(input string, keys []string) []string {
	valueIndexes := make([]int, 0, len(keys))
	for _, key := range keys {
		i := strings.Index(input, key+KvSeparator)
		if i == -1 {
			continue
		}
		valueIndexes = append(valueIndexes, i)
	}

	sort.Ints(valueIndexes)
	fields := make([]string, len(valueIndexes))
	for i := range valueIndexes {
		j := i + 1
		if j < len(valueIndexes) {
			fields[i] = strings.TrimSpace(input[valueIndexes[i]:valueIndexes[j]])
		} else {
			fields[i] = strings.TrimSpace(input[valueIndexes[i]:])
		}
	}
	return fields
}

// SetKVS - set specific key values per sub-system.
func (c Config) SetKVS(s string, defaultKVS map[string]KVS) (dynamic bool, err error) {
	subSys, inputs, tgt, err := GetSubSys(s)
	if err != nil {
		return false, err
	}

	dynamic = SubSystemsDynamic.Contains(subSys)

	fields := kvFields(inputs[1], defaultKVS[subSys].Keys())
	if len(fields) == 0 {
		return false, Errorf("sub-system '%s' cannot have empty keys", subSys)
	}

	kvs := KVS{}
	var prevK string
	for _, v := range fields {
		kv := strings.SplitN(v, KvSeparator, 2)
		if len(kv) == 0 {
			continue
		}
		if len(kv) == 1 && prevK != "" {
			value := strings.Join([]string{
				kvs.Get(prevK),
				madmin.SanitizeValue(kv[0]),
			}, KvSpaceSeparator)
			kvs.Set(prevK, value)
			continue
		}
		if len(kv) == 2 {
			prevK = kv[0]
			kvs.Set(prevK, madmin.SanitizeValue(kv[1]))
			continue
		}
		return false, Errorf("key '%s', cannot have empty value", kv[0])
	}

	_, ok := kvs.Lookup(Enable)
	// Check if state is required
	_, enableRequired := defaultKVS[subSys].Lookup(Enable)
	if !ok && enableRequired {
		// implicit state "on" if not specified.
		kvs.Set(Enable, EnableOn)
	}

	var currKVS KVS
	ck, ok := c[subSys][tgt]
	if !ok {
		currKVS = defaultKVS[subSys].Clone()
	} else {
		currKVS = ck.Clone()
		for _, kv := range defaultKVS[subSys] {
			if _, ok = currKVS.Lookup(kv.Key); !ok {
				currKVS.Set(kv.Key, kv.Value)
			}
		}
	}

	for _, kv := range kvs {
		if kv.Key == Comment {
			// Skip comment and add it later.
			continue
		}
		currKVS.Set(kv.Key, kv.Value)
	}

	v, ok := kvs.Lookup(Comment)
	if ok {
		currKVS.Set(Comment, v)
	}

	hkvs := HelpSubSysMap[subSys]
	for _, hkv := range hkvs {
		var enabled bool
		if enableRequired {
			enabled = currKVS.Get(Enable) == EnableOn
		} else {
			// when enable arg is not required
			// then it is implicit on for the sub-system.
			enabled = true
		}
		v, _ := currKVS.Lookup(hkv.Key)
		if v == "" && !hkv.Optional && enabled {
			// Return error only if the
			// key is enabled, for state=off
			// let it be empty.
			return false, Errorf(
				"'%s' is not optional for '%s' sub-system, please check '%s' documentation",
				hkv.Key, subSys, subSys)
		}
	}
	c[subSys][tgt] = currKVS
	return dynamic, nil
}

// CheckValidKeys - checks if the config parameters for the given subsystem and
// target are valid. It checks both the configuration store as well as
// environment variables.
func (c Config) CheckValidKeys(subSys string, deprecatedKeys []string) error {
	defKVS, ok := DefaultKVS[subSys]
	if !ok {
		return Errorf("Subsystem %s does not exist", subSys)
	}

	// Make a list of valid keys for the subsystem including the `comment`
	// key.
	validKeys := make([]string, 0, len(defKVS)+1)
	for _, param := range defKVS {
		validKeys = append(validKeys, param.Key)
	}
	validKeys = append(validKeys, Comment)

	subSysEnvVars := env.List(fmt.Sprintf("%s%s", EnvPrefix, strings.ToUpper(subSys)))

	// Set of env vars for the sub-system to validate.
	candidates := set.CreateStringSet(subSysEnvVars...)

	// Remove all default target env vars from the candidates set (as they
	// are valid).
	for _, param := range validKeys {
		paramEnvName := getEnvVarName(subSys, Default, param)
		candidates.Remove(paramEnvName)
	}

	isSingleTarget := SubSystemsSingleTargets.Contains(subSys)
	if isSingleTarget && len(candidates) > 0 {
		return Errorf("The following environment variables are unknown: %s",
			strings.Join(candidates.ToSlice(), ", "))
	}

	if !isSingleTarget {
		// Validate other env vars for all targets.
		envVars := candidates.ToSlice()
		for _, envVar := range envVars {
			for _, param := range validKeys {
				pEnvName := getEnvVarName(subSys, Default, param) + Default
				if len(envVar) > len(pEnvName) && strings.HasPrefix(envVar, pEnvName) {
					// This envVar is valid - it has a
					// non-empty target.
					candidates.Remove(envVar)
				}
			}
		}

		// Whatever remains are invalid env vars - return an error.
		if len(candidates) > 0 {
			return Errorf("The following environment variables are unknown: %s",
				strings.Join(candidates.ToSlice(), ", "))
		}
	}

	validKeysSet := set.CreateStringSet(validKeys...)
	validKeysSet = validKeysSet.Difference(set.CreateStringSet(deprecatedKeys...))
	kvsMap := c[subSys]
	for tgt, kvs := range kvsMap {
		invalidKV := KVS{}
		for _, kv := range kvs {
			if !validKeysSet.Contains(kv.Key) {
				invalidKV = append(invalidKV, kv)
			}
		}
		if len(invalidKV) > 0 {
			return Errorf(
				"found invalid keys (%s) for '%s:%s' sub-system, use 'mc admin config reset myminio %s:%s' to fix invalid keys",
				invalidKV.String(), subSys, tgt, subSys, tgt)
		}
	}
	return nil
}

// GetAvailableTargets - returns a list of targets configured for the given
// subsystem (whether they are enabled or not). A target could be configured via
// environment variables or via the configuration store. The default target is
// `_` and is always returned. The result is sorted so that the default target
// is the first one and the remaining entries are sorted in ascending order.
func (c Config) GetAvailableTargets(subSys string) ([]string, error) {
	if SubSystemsSingleTargets.Contains(subSys) {
		return []string{Default}, nil
	}

	defKVS, ok := DefaultKVS[subSys]
	if !ok {
		return nil, Errorf("Subsystem %s does not exist", subSys)
	}

	kvsMap := c[subSys]
	seen := set.NewStringSet()

	// Add all targets that are configured in the config store.
	for k := range kvsMap {
		seen.Add(k)
	}

	// env:prefix
	filterMap := map[string]string{}
	// Add targets that are configured via environment variables.
	for _, param := range defKVS {
		envVarPrefix := getEnvVarName(subSys, Default, param.Key) + Default
		envsWithPrefix := env.List(envVarPrefix)
		for _, k := range envsWithPrefix {
			tgtName := strings.TrimPrefix(k, envVarPrefix)
			if tgtName != "" {
				if v, ok := filterMap[k]; ok {
					if strings.HasPrefix(envVarPrefix, v) {
						filterMap[k] = envVarPrefix
					}
				} else {
					filterMap[k] = envVarPrefix
				}
			}
		}
	}

	for k, v := range filterMap {
		seen.Add(strings.TrimPrefix(k, v))
	}

	seen.Remove(Default)
	targets := seen.ToSlice()
	sort.Strings(targets)
	targets = append([]string{Default}, targets...)

	return targets, nil
}

func getEnvVarName(subSys, target, param string) string {
	if target == Default {
		return fmt.Sprintf("%s%s%s%s", EnvPrefix, strings.ToUpper(subSys), Default, strings.ToUpper(param))
	}

	return fmt.Sprintf("%s%s%s%s%s%s", EnvPrefix, strings.ToUpper(subSys), Default, strings.ToUpper(param),
		Default, target)
}

var resolvableSubsystems = set.CreateStringSet(IdentityOpenIDSubSys, IdentityLDAPSubSys, PolicyPluginSubSys)

// ValueSource represents the source of a config parameter value.
type ValueSource uint8

// Constants for ValueSource
const (
	ValueSourceAbsent ValueSource = iota // this is an error case
	ValueSourceDef
	ValueSourceCfg
	ValueSourceEnv
)

// ResolveConfigParam returns the effective value of a configuration parameter,
// within a subsystem and subsystem target. The effective value is, in order of
// decreasing precedence:
//
// 1. the value of the corresponding environment variable if set,
// 2. the value of the parameter in the config store if set,
// 3. the default value,
//
// This function only works for a subset of sub-systems, others return
// `ValueSourceAbsent`. FIXME: some parameters have custom environment
// variables for which support needs to be added.
//
// When redactSecrets is true, the returned value is empty if the configuration
// parameter is a secret, and the returned isRedacted flag is set.
func (c Config) ResolveConfigParam(subSys, target, cfgParam string, redactSecrets bool,
) (value string, cs ValueSource, isRedacted bool) {
	// cs = ValueSourceAbsent initially as it is iota by default.

	// Initially only support OpenID
	if !resolvableSubsystems.Contains(subSys) {
		return
	}

	// Check if config param requested is valid.
	defKVS, ok := DefaultKVS[subSys]
	if !ok {
		return
	}

	defValue, isFound := defKVS.Lookup(cfgParam)
	// Comments usually are absent from `defKVS`, so we handle it specially.
	if !isFound && cfgParam == Comment {
		defValue, isFound = "", true
	}
	if !isFound {
		return
	}

	if target == "" {
		target = Default
	}

	if redactSecrets {
		// If the configuration parameter is a secret, make sure to redact it when
		// we return.
		helpKV, _ := HelpSubSysMap[subSys].Lookup(cfgParam)
		if helpKV.Secret {
			defer func() {
				value = ""
				isRedacted = true
			}()
		}
	}

	envVar := getEnvVarName(subSys, target, cfgParam)

	// Lookup Env var.
	value = env.Get(envVar, "")
	if value != "" {
		cs = ValueSourceEnv
		return
	}

	// Lookup config store.
	if subSysStore, ok := c[subSys]; ok {
		if kvs, ok2 := subSysStore[target]; ok2 {
			var ok3 bool
			value, ok3 = kvs.Lookup(cfgParam)
			if ok3 {
				cs = ValueSourceCfg
				return
			}
		}
	}

	// Return the default value.
	value = defValue
	cs = ValueSourceDef
	return
}

// KVSrc represents a configuration parameter key and value along with the
// source of the value.
type KVSrc struct {
	Key   string
	Value string
	Src   ValueSource
}

// GetResolvedConfigParams returns all applicable config parameters with their
// value sources.
func (c Config) GetResolvedConfigParams(subSys, target string, redactSecrets bool) ([]KVSrc, error) {
	if !resolvableSubsystems.Contains(subSys) {
		return nil, Errorf("unsupported subsystem: %s", subSys)
	}

	// Check if config param requested is valid.
	defKVS, ok := DefaultKVS[subSys]
	if !ok {
		return nil, Errorf("unknown subsystem: %s", subSys)
	}

	r := make([]KVSrc, 0, len(defKVS)+1)
	for _, kv := range defKVS {
		v, vs, isRedacted := c.ResolveConfigParam(subSys, target, kv.Key, redactSecrets)

		// Fix `vs` when default.
		if v == kv.Value {
			vs = ValueSourceDef
		}

		if redactSecrets && isRedacted {
			// Skip adding redacted secrets to the output.
			continue
		}

		r = append(r, KVSrc{
			Key:   kv.Key,
			Value: v,
			Src:   vs,
		})
	}

	// Add the comment key as well if non-empty (and comments are never
	// redacted).
	v, vs, _ := c.ResolveConfigParam(subSys, target, Comment, redactSecrets)
	if vs != ValueSourceDef {
		r = append(r, KVSrc{
			Key:   Comment,
			Value: v,
			Src:   vs,
		})
	}

	return r, nil
}

// getTargetKVS returns configuration KVs for the given subsystem and target. It
// does not return any secrets in the configuration values when `redactSecrets`
// is set.
func (c Config) getTargetKVS(subSys, target string, redactSecrets bool) KVS {
	store, ok := c[subSys]
	if !ok {
		return nil
	}

	// Lookup will succeed, because this function only works with valid subSys
	// values.
	resultKVS := make([]KV, 0, len(store[target]))
	hkvs := HelpSubSysMap[subSys]
	for _, kv := range store[target] {
		hkv, _ := hkvs.Lookup(kv.Key)
		if hkv.Secret && redactSecrets && kv.Value != "" {
			// Skip returning secrets.
			continue
			// clonedKV := kv
			// clonedKV.Value = redactedSecret
			// resultKVS = append(resultKVS, clonedKV)
		} else {
			resultKVS = append(resultKVS, kv)
		}
	}

	return resultKVS
}

// getTargetEnvs returns configured environment variable settings for the given
// subsystem and target.
func (c Config) getTargetEnvs(subSys, target string, defKVS KVS, redactSecrets bool) map[string]EnvPair {
	hkvs := HelpSubSysMap[subSys]
	envMap := make(map[string]EnvPair)

	// Add all env vars that are set.
	for _, kv := range defKVS {
		envName := getEnvVarName(subSys, target, kv.Key)
		envPair := EnvPair{
			Name:  envName,
			Value: env.Get(envName, ""),
		}
		if envPair.Value != "" {
			hkv, _ := hkvs.Lookup(kv.Key)
			if hkv.Secret && redactSecrets {
				// Skip adding any secret to the returned value.
				continue
				// envPair.Value = redactedSecret
			}
			envMap[kv.Key] = envPair
		}
	}
	return envMap
}

// EnvPair represents an environment variable and its value.
type EnvPair struct {
	Name, Value string
}

// SubsysInfo holds config info for a subsystem target.
type SubsysInfo struct {
	SubSys, Target string
	Defaults       KVS
	Config         KVS

	// map of config parameter name to EnvPair.
	EnvMap map[string]EnvPair
}

// GetSubsysInfo returns `SubsysInfo`s for all targets for the subsystem, when
// target is empty. Otherwise returns `SubsysInfo` for the desired target only.
// To request the default target only, target must be set to `Default`.
func (c Config) GetSubsysInfo(subSys, target string, redactSecrets bool) ([]SubsysInfo, error) {
	// Check if config param requested is valid.
	defKVS1, ok := DefaultKVS[subSys]
	if !ok {
		return nil, Errorf("unknown subsystem: %s", subSys)
	}

	targets, err := c.GetAvailableTargets(subSys)
	if err != nil {
		return nil, err
	}

	if target != "" {
		found := false
		for _, t := range targets {
			if t == target {
				found = true
				break
			}
		}
		if !found {
			return nil, Errorf("there is no target `%s` for subsystem `%s`", target, subSys)
		}
		targets = []string{target}
	}

	// The `Comment` configuration variable is optional but is available to be
	// set for all sub-systems. It is not present in the `DefaultKVS` map's
	// values. To enable fetching a configured comment value from the
	// environment we add it to the list of default keys for the subsystem.
	defKVS := make([]KV, len(defKVS1), len(defKVS1)+1)
	copy(defKVS, defKVS1)
	defKVS = append(defKVS, KV{Key: Comment})

	r := make([]SubsysInfo, 0, len(targets))
	for _, target := range targets {
		r = append(r, SubsysInfo{
			SubSys:   subSys,
			Target:   target,
			Defaults: defKVS,
			Config:   c.getTargetKVS(subSys, target, redactSecrets),
			EnvMap:   c.getTargetEnvs(subSys, target, defKVS, redactSecrets),
		})
	}

	return r, nil
}

// AddEnvString adds env vars to the given string builder.
func (cs *SubsysInfo) AddEnvString(b *strings.Builder) {
	for _, v := range cs.Defaults {
		if ep, ok := cs.EnvMap[v.Key]; ok {
			b.WriteString(KvComment)
			b.WriteString(KvSpaceSeparator)
			b.WriteString(ep.Name)
			b.WriteString(EnvSeparator)
			b.WriteString(ep.Value)
			b.WriteString(KvNewline)
		}
	}
}

// WriteTo writes the string representation of the configuration to the given
// builder. When off is true, adds a comment character before the config system
// output. It also ignores values when empty and deprecated.
func (cs *SubsysInfo) WriteTo(b *strings.Builder, off bool) {
	cs.AddEnvString(b)
	if off {
		b.WriteString(KvComment)
		b.WriteString(KvSpaceSeparator)
	}
	b.WriteString(cs.SubSys)
	if cs.Target != Default {
		b.WriteString(SubSystemSeparator)
		b.WriteString(cs.Target)
	}
	b.WriteString(KvSpaceSeparator)
	for _, kv := range cs.Config {
		dkv, ok := cs.Defaults.LookupKV(kv.Key)
		if !ok {
			continue
		}
		// Ignore empty and deprecated values
		if dkv.Deprecated && kv.Value == "" {
			continue
		}
		// Do not need to print if state is on
		if kv.Key == Enable && kv.Value == EnableOn {
			continue
		}
		b.WriteString(kv.String())
		b.WriteString(KvSpaceSeparator)
	}

	b.WriteString(KvNewline)
}<|MERGE_RESOLUTION|>--- conflicted
+++ resolved
@@ -205,11 +205,8 @@
 	ScannerSubSys,
 	SubnetSubSys,
 	CallhomeSubSys,
-<<<<<<< HEAD
 	DriveSubSys,
-=======
 	CacheSubSys,
->>>>>>> fba88383
 )
 
 // Constant separators

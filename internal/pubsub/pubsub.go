--- conflicted
+++ resolved
@@ -34,13 +34,10 @@
 type PubSub struct {
 	// atomics, keep at top:
 	numSubscribers int32
-<<<<<<< HEAD
+	maxSubscribers int32
 	types          uint64
 
 	subs []*Sub
-=======
-	maxSubscribers int32
->>>>>>> 95b51c48
 	sync.RWMutex
 }
 
@@ -61,17 +58,12 @@
 }
 
 // Subscribe - Adds a subscriber to pubsub system
-<<<<<<< HEAD
-func (ps *PubSub) Subscribe(mask Mask, subCh chan Maskable, doneCh <-chan struct{}, filter func(entry Maskable) bool) {
-=======
-func (ps *PubSub) Subscribe(subCh chan interface{}, doneCh <-chan struct{}, filter func(entry interface{}) bool) error {
+func (ps *PubSub) Subscribe(mask Mask, subCh chan Maskable, doneCh <-chan struct{}, filter func(entry Maskable) bool) error {
 	totalSubs := atomic.AddInt32(&ps.numSubscribers, 1)
 	if ps.maxSubscribers > 0 && totalSubs > ps.maxSubscribers {
 		atomic.AddInt32(&ps.numSubscribers, -1)
 		return fmt.Errorf("the limit of `%d` subscribers is reached", ps.maxSubscribers)
 	}
-
->>>>>>> 95b51c48
 	ps.Lock()
 	defer ps.Unlock()
 

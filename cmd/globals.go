// Copyright (c) 2015-2021 MinIO, Inc.
//
// This file is part of MinIO Object Storage stack
//
// This program is free software: you can redistribute it and/or modify
// it under the terms of the GNU Affero General Public License as published by
// the Free Software Foundation, either version 3 of the License, or
// (at your option) any later version.
//
// This program is distributed in the hope that it will be useful
// but WITHOUT ANY WARRANTY; without even the implied warranty of
// MERCHANTABILITY or FITNESS FOR A PARTICULAR PURPOSE.  See the
// GNU Affero General Public License for more details.
//
// You should have received a copy of the GNU Affero General Public License
// along with this program.  If not, see <http://www.gnu.org/licenses/>.

package cmd

import (
	"crypto/x509"
	"errors"
	"net/http"
	"os"
	"sync"
	"time"

	"github.com/minio/console/restapi"
	"github.com/minio/dnscache"
	"github.com/minio/madmin-go/v3"
	"github.com/minio/minio-go/v7"
	"github.com/minio/minio-go/v7/pkg/set"
	"github.com/minio/minio/internal/bucket/bandwidth"
	"github.com/minio/minio/internal/config"
	"github.com/minio/minio/internal/handlers"
	"github.com/minio/minio/internal/kms"
	"go.uber.org/atomic"

	"github.com/dustin/go-humanize"
	"github.com/minio/minio/internal/auth"
	"github.com/minio/minio/internal/config/cache"
	"github.com/minio/minio/internal/config/callhome"
	"github.com/minio/minio/internal/config/compress"
	"github.com/minio/minio/internal/config/dns"
	"github.com/minio/minio/internal/config/drive"
	idplugin "github.com/minio/minio/internal/config/identity/plugin"
	polplugin "github.com/minio/minio/internal/config/policy/plugin"
	"github.com/minio/minio/internal/config/storageclass"
	"github.com/minio/minio/internal/config/subnet"
	xhttp "github.com/minio/minio/internal/http"
	etcd "go.etcd.io/etcd/client/v3"

	levent "github.com/minio/minio/internal/config/lambda/event"
	"github.com/minio/minio/internal/event"
	"github.com/minio/minio/internal/pubsub"
	"github.com/minio/pkg/v2/certs"
	xnet "github.com/minio/pkg/v2/net"
)

// minio configuration related constants.
const (
	GlobalMinioDefaultPort = "9000"

	globalMinioDefaultRegion = ""
	// This is a sha256 output of ``arn:aws:iam::minio:user/admin``,
	// this is kept in present form to be compatible with S3 owner ID
	// requirements -
	//
	// ```
	//    The canonical user ID is the Amazon S3–only concept.
	//    It is 64-character obfuscated version of the account ID.
	// ```
	// http://docs.aws.amazon.com/AmazonS3/latest/dev/example-walkthroughs-managing-access-example4.html
	globalMinioDefaultOwnerID      = "02d6176db174dc93cb1b899f7c6078f08654445fe8cf1b6ce98d8855f66bdbf4"
	globalMinioDefaultStorageClass = "STANDARD"
	globalWindowsOSName            = "windows"
	globalMacOSName                = "darwin"
	globalMinioModeFS              = "mode-server-fs"
	globalMinioModeErasureSD       = "mode-server-xl-single"
	globalMinioModeErasure         = "mode-server-xl"
	globalMinioModeDistErasure     = "mode-server-distributed-xl"
	globalDirSuffix                = "__XLDIR__"
	globalDirSuffixWithSlash       = globalDirSuffix + slashSeparator

	// Add new global values here.
)

const (
	// Limit fields size (except file) to 1Mib since Policy document
	// can reach that size according to https://aws.amazon.com/articles/1434
	maxFormFieldSize = int64(1 * humanize.MiByte)

	// The maximum allowed time difference between the incoming request
	// date and server date during signature verification.
	globalMaxSkewTime = 15 * time.Minute // 15 minutes skew allowed.

	// GlobalStaleUploadsExpiry - Expiry duration after which the uploads in multipart,
	// tmp directory are deemed stale.
	GlobalStaleUploadsExpiry = time.Hour * 24 // 24 hrs.

	// GlobalStaleUploadsCleanupInterval - Cleanup interval when the stale uploads cleanup is initiated.
	GlobalStaleUploadsCleanupInterval = time.Hour * 6 // 6 hrs.

	// Refresh interval to update in-memory iam config cache.
	globalRefreshIAMInterval = 10 * time.Minute

	// Limit of location constraint XML for unauthenticated PUT bucket operations.
	maxLocationConstraintSize = 3 * humanize.MiByte

	// Maximum size of default bucket encryption configuration allowed
	maxBucketSSEConfigSize = 1 * humanize.MiByte

	// diskFillFraction is the fraction of a disk we allow to be filled.
	diskFillFraction = 0.99

	// diskReserveFraction is the fraction of a disk where we will fill other server pools first.
	// If all pools reach this, we will use all pools with regular placement.
	diskReserveFraction = 0.15

	// diskAssumeUnknownSize is the size to assume when an unknown size upload is requested.
	diskAssumeUnknownSize = 1 << 30

	// diskMinInodes is the minimum number of inodes we want free on a disk to perform writes.
	diskMinInodes = 1000

	// tlsClientSessionCacheSize is the cache size for client sessions.
	tlsClientSessionCacheSize = 100
)

var globalCLIContext = struct {
	JSON, Quiet    bool
	Anonymous      bool
	StrictS3Compat bool
}{}

var (
	// Indicates if the running minio server is distributed setup.
	globalIsDistErasure = false

	// Indicates if the running minio server is an erasure-code backend.
	globalIsErasure = false

	// Indicates if the running minio server is in single drive XL mode.
	globalIsErasureSD = false

	// Indicates if server code should go through testing path.
	globalIsTesting = false

	// This flag is set to 'true' by default
	globalBrowserEnabled = true

	// Custom browser redirect URL, not set by default
	// and it is automatically deduced.
	globalBrowserRedirectURL *xnet.URL

	// Disable redirect, default is enabled.
	globalBrowserRedirect bool

	// This flag is set to 'true' when MINIO_UPDATE env is set to 'off'. DefaultKVS is false.
	globalInplaceUpdateDisabled = false

	globalSite = config.Site{
		Region: globalMinioDefaultRegion,
	}

	// MinIO local server address (in `host:port` format)
	globalMinioAddr = ""

	// MinIO default port, can be changed through command line.
	globalMinioPort        = GlobalMinioDefaultPort
	globalMinioConsolePort = "13333"

	// Holds the host that was passed using --address
	globalMinioHost = ""
	// Holds the host that was passed using --console-address
	globalMinioConsoleHost = ""

	// Holds the possible host endpoint.
	globalMinioEndpoint    = ""
	globalMinioEndpointURL *xnet.URL

	// globalConfigSys server config system.
	globalConfigSys *ConfigSys

	globalNotificationSys *NotificationSys

	globalEventNotifier    *EventNotifier
	globalNotifyTargetList *event.TargetList
	globalLambdaTargetList *levent.TargetList

	globalBucketMetadataSys *BucketMetadataSys
	globalBucketMonitor     *bandwidth.Monitor
	globalPolicySys         *PolicySys
	globalIAMSys            *IAMSys

	globalLifecycleSys       *LifecycleSys
	globalBucketSSEConfigSys *BucketSSEConfigSys
	globalBucketTargetSys    *BucketTargetSys
	// globalAPIConfig controls S3 API requests throttling,
	// healthCheck readiness deadlines and cors settings.
	globalAPIConfig = apiConfig{listQuorum: "strict", rootAccess: true}

	globalStorageClass storageclass.Config

	globalAuthNPlugin *idplugin.AuthNPlugin

	// CA root certificates, a nil value means system certs pool will be used
	globalRootCAs *x509.CertPool

	// IsSSL indicates if the server is configured with SSL.
	globalIsTLS bool

	globalTLSCerts *certs.Manager

	globalHTTPServer        *xhttp.Server
	globalTCPOptions        xhttp.TCPOptions
	globalHTTPServerErrorCh = make(chan error)
	globalOSSignalCh        = make(chan os.Signal, 1)

	// global Trace system to send HTTP request/response
	// and Storage/OS calls info to registered listeners.
	globalTrace = pubsub.New[madmin.TraceInfo, madmin.TraceType](8)

	// global Listen system to send S3 API events to registered listeners
	globalHTTPListen = pubsub.New[event.Event, pubsub.Mask](0)

	// global console system to send console logs to
	// registered listeners
	globalConsoleSys *HTTPConsoleLoggerSys

	// All unique drives for this deployment
	globalEndpoints EndpointServerPools
	// All unique nodes for this deployment
	globalNodes []Node

	// The name of this local node, fetched from arguments
	globalLocalNodeName    string
	globalLocalNodeNameHex string
	globalNodeNamesHex     = make(map[string]struct{})

	// The global subnet config
	globalSubnetConfig subnet.Config

	// The global callhome config
	globalCallhomeConfig callhome.Config

<<<<<<< HEAD
	// The global drive config
	globalDriveConfig drive.Config
=======
	// The global cache config
	globalCacheConfig cache.Config
>>>>>>> fba88383

	// Global server's network statistics
	globalConnStats = newConnStats()

	// Global HTTP request statisitics
	globalHTTPStats = newHTTPStats()

	// Global bucket network and API statistics
	globalBucketConnStats = newBucketConnStats()
	globalBucketHTTPStats = newBucketHTTPStats()

	// Time when the server is started
	globalBootTime = UTCNow()

	globalActiveCred auth.Credentials

	// Captures if root credentials are set via ENV.
	globalCredViaEnv bool

	globalPublicCerts []*x509.Certificate

	globalDomainNames []string      // Root domains for virtual host style requests
	globalDomainIPs   set.StringSet // Root domain IP address(s) for a distributed MinIO deployment

	globalOperationTimeout       = newDynamicTimeout(10*time.Minute, 5*time.Minute) // default timeout for general ops
	globalDeleteOperationTimeout = newDynamicTimeout(5*time.Minute, 1*time.Minute)  // default time for delete ops

	globalBucketObjectLockSys *BucketObjectLockSys
	globalBucketQuotaSys      *BucketQuotaSys
	globalBucketVersioningSys *BucketVersioningSys

	// Allocated etcd endpoint for config and bucket DNS.
	globalEtcdClient *etcd.Client

	// Cluster replication manager.
	globalSiteReplicationSys SiteReplicationSys

	// Cluster replication resync metrics
	globalSiteResyncMetrics *siteResyncMetrics

	// Is set to true when Bucket federation is requested
	// and is 'true' when etcdConfig.PathPrefix is empty
	globalBucketFederation bool

	// Allocated DNS config wrapper over etcd client.
	globalDNSConfig dns.Store

	// GlobalKMS initialized KMS configuration
	GlobalKMS kms.KMS

	// Common lock for various subsystems performing the leader tasks
	globalLeaderLock *sharedLock

	// Auto-Encryption, if enabled, turns any non-SSE-C request
	// into an SSE-S3 request. If enabled a valid, non-empty KMS
	// configuration must be present.
	globalAutoEncryption bool

	// Is compression enabled?
	globalCompressConfigMu sync.Mutex
	globalCompressConfig   compress.Config

	// Some standard object extensions which we strictly dis-allow for compression.
	standardExcludeCompressExtensions = []string{".gz", ".bz2", ".rar", ".zip", ".7z", ".xz", ".mp4", ".mkv", ".mov", ".jpg", ".png", ".gif"}

	// Some standard content-types which we strictly dis-allow for compression.
	standardExcludeCompressContentTypes = []string{"video/*", "audio/*", "application/zip", "application/x-gzip", "application/x-zip-compressed", " application/x-compress", "application/x-spoon"}

	// AuthZ Plugin system.
	globalAuthZPlugin *polplugin.AuthZPlugin

	// Deployment ID - unique per deployment
	globalDeploymentIDPtr atomic.Pointer[string]
	globalDeploymentID    = func() string {
		ptr := globalDeploymentIDPtr.Load()
		if ptr == nil {
			return ""
		}
		return *ptr
	}

	globalAllHealState *allHealState

	// The always present healing routine ready to heal objects
	globalBackgroundHealRoutine *healRoutine
	globalBackgroundHealState   *allHealState

	globalMRFState mrfState

	// If writes to FS backend should be O_SYNC.
	globalFSOSync bool

	globalProxyEndpoints []ProxyEndpoint

	globalInternodeTransport http.RoundTripper

	globalProxyTransport http.RoundTripper

	globalRemoteTargetTransport http.RoundTripper

	globalDNSCache = &dnscache.Resolver{
		Timeout: 5 * time.Second,
	}

	globalForwarder *handlers.Forwarder

	globalTierConfigMgr *TierConfigMgr

	globalTierJournal *TierJournal

	globalConsoleSrv *restapi.Server

	// handles service freeze or un-freeze S3 API calls.
	globalServiceFreeze atomic.Value

	// Only needed for tracking
	globalServiceFreezeCnt int32
	globalServiceFreezeMu  sync.Mutex // Updates.

	// List of local drives to this node, this is only set during server startup,
	// and should never be mutated. Hold globalLocalDrivesMu to access.
	globalLocalDrives   []StorageAPI
	globalLocalDrivesMu sync.RWMutex

	// Is MINIO_CI_CD set?
	globalIsCICD bool

	globalRootDiskThreshold uint64

	// Used for collecting stats for netperf
	globalNetPerfMinDuration     = time.Second * 10
	globalNetPerfRX              netPerfRX
	globalSiteNetPerfRX          netPerfRX
	globalObjectPerfBucket       = "minio-perf-test-tmp-bucket"
	globalObjectPerfUserMetadata = "X-Amz-Meta-Minio-Object-Perf" // Clients can set this to bypass S3 API service freeze. Used by object pref tests.

	// MinIO version unix timestamp
	globalVersionUnix uint64

	// MinIO client
	globalMinioClient *minio.Client

	// Public key for subnet confidential information
	subnetAdminPublicKey    = []byte("-----BEGIN PUBLIC KEY-----\nMIIBCgKCAQEAyC+ol5v0FP+QcsR6d1KypR/063FInmNEFsFzbEwlHQyEQN3O7kNI\nwVDN1vqp1wDmJYmv4VZGRGzfFw1q+QV7K1TnysrEjrqpVxfxzDQCoUadAp8IxLLc\ns2fjyDNxnZjoC6fTID9C0khKnEa5fPZZc3Ihci9SiCGkPmyUyCGVSxWXIKqL2Lrj\nyDc0pGeEhWeEPqw6q8X2jvTC246tlzqpDeNsPbcv2KblXRcKniQNbBrizT37CKHQ\nM6hc9kugrZbFuo8U5/4RQvZPJnx/DVjLDyoKo2uzuVQs4s+iBrA5sSSLp8rPED/3\n6DgWw3e244Dxtrg972dIT1IOqgn7KUJzVQIDAQAB\n-----END PUBLIC KEY-----")
	subnetAdminPublicKeyDev = []byte("-----BEGIN PUBLIC KEY-----\nMIIBCgKCAQEArhQYXQd6zI4uagtVfthAPOt6i4AYHnEWCoNeAovM4MNl42I9uQFh\n3VHkbWj9Gpx9ghf6PgRgK+8FcFvy+StmGcXpDCiFywXX24uNhcZjscX1C4Esk0BW\nidfI2eXYkOlymD4lcK70SVgJvC693Qa7Z3FE1KU8Nfv2bkxEE4bzOkojX9t6a3+J\nR8X6Z2U8EMlH1qxJPgiPogELhWP0qf2Lq7GwSAflo1Tj/ytxvD12WrnE0Rrj/8yP\nSnp7TbYm91KocKMExlmvx3l2XPLxeU8nf9U0U+KOmorejD3MDMEPF+tlk9LB3JWP\nZqYYe38rfALVTn4RVJriUcNOoEpEyC0WEwIDAQAB\n-----END PUBLIC KEY-----")

	globalConnReadDeadline  time.Duration
	globalConnWriteDeadline time.Duration

	// Controller for deleted file sweeper.
	deletedCleanupSleeper = newDynamicSleeper(5, 25*time.Millisecond, false)

	// Is _MINIO_DISABLE_API_FREEZE_ON_BOOT set?
	globalDisableFreezeOnBoot bool

	// Contains NIC interface name used for internode communication
	globalInternodeInterface     string
	globalInternodeInterfaceOnce sync.Once

	// Set last client perf extra time (get lock, and validate)
	globalLastClientPerfExtraTime int64

	// Captures all batch jobs metrics globally
	globalBatchJobsMetrics batchJobMetrics

	// Indicates if server was started as `--address ":0"`
	globalDynamicAPIPort bool
	// Add new variable global values here.
)

var globalAuthPluginMutex sync.Mutex

func newGlobalAuthNPluginFn() *idplugin.AuthNPlugin {
	globalAuthPluginMutex.Lock()
	defer globalAuthPluginMutex.Unlock()
	return globalAuthNPlugin
}

func newGlobalAuthZPluginFn() *polplugin.AuthZPlugin {
	globalAuthPluginMutex.Lock()
	defer globalAuthPluginMutex.Unlock()
	return globalAuthZPlugin
}

func setGlobalAuthNPlugin(authn *idplugin.AuthNPlugin) {
	globalAuthPluginMutex.Lock()
	globalAuthNPlugin = authn
	globalAuthPluginMutex.Unlock()
}

func setGlobalAuthZPlugin(authz *polplugin.AuthZPlugin) {
	globalAuthPluginMutex.Lock()
	globalAuthZPlugin = authz
	globalAuthPluginMutex.Unlock()
}

var errSelfTestFailure = errors.New("self test failed. unsafe to start server")<|MERGE_RESOLUTION|>--- conflicted
+++ resolved
@@ -156,7 +156,7 @@
 	// Disable redirect, default is enabled.
 	globalBrowserRedirect bool
 
-	// This flag is set to 'true' when MINIO_UPDATE env is set to 'off'. DefaultKVS is false.
+	// This flag is set to 'true' when MINIO_UPDATE env is set to 'off'. Default is false.
 	globalInplaceUpdateDisabled = false
 
 	globalSite = config.Site{
@@ -244,13 +244,11 @@
 	// The global callhome config
 	globalCallhomeConfig callhome.Config
 
-<<<<<<< HEAD
 	// The global drive config
 	globalDriveConfig drive.Config
-=======
+
 	// The global cache config
 	globalCacheConfig cache.Config
->>>>>>> fba88383
 
 	// Global server's network statistics
 	globalConnStats = newConnStats()

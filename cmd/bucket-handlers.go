/*
 * Minio Cloud Storage, (C) 2015, 2016, 2017 Minio, Inc.
 *
 * Licensed under the Apache License, Version 2.0 (the "License");
 * you may not use this file except in compliance with the License.
 * You may obtain a copy of the License at
 *
 *     http://www.apache.org/licenses/LICENSE-2.0
 *
 * Unless required by applicable law or agreed to in writing, software
 * distributed under the License is distributed on an "AS IS" BASIS,
 * WITHOUT WARRANTIES OR CONDITIONS OF ANY KIND, either express or implied.
 * See the License for the specific language governing permissions and
 * limitations under the License.
 */

package cmd

import (
	"encoding/base64"
	"encoding/xml"
	"io"
	"net"
	"net/http"
	"net/url"
	"path"
	"strings"
	"sync"

	mux "github.com/gorilla/mux"
	"github.com/minio/minio-go/pkg/set"
)

// http://docs.aws.amazon.com/AmazonS3/latest/dev/using-with-s3-actions.html
// Enforces bucket policies for a bucket for a given tatusaction.
func enforceBucketPolicy(bucket, action, resource, referer, sourceIP string, queryParams url.Values) (s3Error APIErrorCode) {
	// Verify if bucket actually exists
	if err := checkBucketExist(bucket, newObjectLayerFn()); err != nil {
		err = errorCause(err)
		switch err.(type) {
		case BucketNameInvalid:
			// Return error for invalid bucket name.
			return ErrInvalidBucketName
		case BucketNotFound:
			// For no bucket found we return NoSuchBucket instead.
			return ErrNoSuchBucket
		}
		errorIf(err, "Unable to read bucket policy.")
		// Return internal error for any other errors so that we can investigate.
		return ErrInternalError
	}

	if globalBucketPolicies == nil {
		return ErrAccessDenied
	}

	// Fetch bucket policy, if policy is not set return access denied.
	policy := globalBucketPolicies.GetBucketPolicy(bucket)
	if policy == nil {
		return ErrAccessDenied
	}

	// Construct resource in 'arn:aws:s3:::examplebucket/object' format.
	arn := bucketARNPrefix + strings.TrimSuffix(strings.TrimPrefix(resource, "/"), "/")

	// Get conditions for policy verification.
	conditionKeyMap := make(map[string]set.StringSet)
	for queryParam := range queryParams {
		conditionKeyMap[queryParam] = set.CreateStringSet(queryParams.Get(queryParam))
	}

	// Add request referer to conditionKeyMap if present.
	if referer != "" {
		conditionKeyMap["referer"] = set.CreateStringSet(referer)
	}
	// Add request source Ip to conditionKeyMap.
	conditionKeyMap["ip"] = set.CreateStringSet(sourceIP)

	// Validate action, resource and conditions with current policy statements.
	if !bucketPolicyEvalStatements(action, arn, conditionKeyMap, policy.Statements) {
		return ErrAccessDenied
	}
	return ErrNone
}

// Check if the action is allowed on the bucket/prefix.
func isBucketActionAllowed(action, bucket, prefix string) bool {
	if globalBucketPolicies == nil {
		return false
	}

	policy := globalBucketPolicies.GetBucketPolicy(bucket)
	if policy == nil {
		return false
	}
	resource := bucketARNPrefix + path.Join(bucket, prefix)
	var conditionKeyMap map[string]set.StringSet
	// Validate action, resource and conditions with current policy statements.
	return bucketPolicyEvalStatements(action, resource, conditionKeyMap, policy.Statements)
}

// GetBucketLocationHandler - GET Bucket location.
// -------------------------
// This operation returns bucket location.
func (api objectAPIHandlers) GetBucketLocationHandler(w http.ResponseWriter, r *http.Request) {
	vars := mux.Vars(r)
	bucket := vars["bucket"]

	objectAPI := api.ObjectAPI()
	if objectAPI == nil {
		writeErrorResponse(w, ErrServerNotInitialized, r.URL)
		return
	}

	s3Error := checkRequestAuthType(r, bucket, "s3:GetBucketLocation", globalMinioDefaultRegion)
	if s3Error == ErrInvalidRegion {
		// Clients like boto3 send getBucketLocation() call signed with region that is configured.
		s3Error = checkRequestAuthType(r, "", "s3:GetBucketLocation", serverConfig.GetRegion())
	}
	if s3Error != ErrNone {
		writeErrorResponse(w, s3Error, r.URL)
		return
	}

	if _, err := objectAPI.GetBucketInfo(bucket); err != nil {
		errorIf(err, "Unable to fetch bucket info.")
		writeErrorResponse(w, toAPIErrorCode(err), r.URL)
		return
	}

	// Generate response.
	encodedSuccessResponse := encodeResponse(LocationResponse{})
	// Get current region.
	region := serverConfig.GetRegion()
	if region != globalMinioDefaultRegion {
		encodedSuccessResponse = encodeResponse(LocationResponse{
			Location: region,
		})
	}

	// Write success response.
	writeSuccessResponseXML(w, encodedSuccessResponse)
}

// ListMultipartUploadsHandler - GET Bucket (List Multipart uploads)
// -------------------------
// This operation lists in-progress multipart uploads. An in-progress
// multipart upload is a multipart upload that has been initiated,
// using the Initiate Multipart Upload request, but has not yet been
// completed or aborted. This operation returns at most 1,000 multipart
// uploads in the response.
//
func (api objectAPIHandlers) ListMultipartUploadsHandler(w http.ResponseWriter, r *http.Request) {
	vars := mux.Vars(r)
	bucket := vars["bucket"]

	objectAPI := api.ObjectAPI()
	if objectAPI == nil {
		writeErrorResponse(w, ErrServerNotInitialized, r.URL)
		return
	}

	if s3Error := checkRequestAuthType(r, bucket, "s3:ListBucketMultipartUploads", serverConfig.GetRegion()); s3Error != ErrNone {
		writeErrorResponse(w, s3Error, r.URL)
		return
	}

	prefix, keyMarker, uploadIDMarker, delimiter, maxUploads, _ := getBucketMultipartResources(r.URL.Query())
	if maxUploads < 0 {
		writeErrorResponse(w, ErrInvalidMaxUploads, r.URL)
		return
	}
	if keyMarker != "" {
		// Marker not common with prefix is not implemented.
		if !hasPrefix(keyMarker, prefix) {
			writeErrorResponse(w, ErrNotImplemented, r.URL)
			return
		}
	}

	listMultipartsInfo, err := objectAPI.ListMultipartUploads(bucket, prefix, keyMarker, uploadIDMarker, delimiter, maxUploads)
	if err != nil {
		errorIf(err, "Unable to list multipart uploads.")
		writeErrorResponse(w, toAPIErrorCode(err), r.URL)
		return
	}
	// generate response
	response := generateListMultipartUploadsResponse(bucket, listMultipartsInfo)
	encodedSuccessResponse := encodeResponse(response)

	// write success response.
	writeSuccessResponseXML(w, encodedSuccessResponse)
}

// ListBucketsHandler - GET Service.
// -----------
// This implementation of the GET operation returns a list of all buckets
// owned by the authenticated sender of the request.
func (api objectAPIHandlers) ListBucketsHandler(w http.ResponseWriter, r *http.Request) {
	objectAPI := api.ObjectAPI()
	if objectAPI == nil {
		writeErrorResponse(w, ErrServerNotInitialized, r.URL)
		return
	}

	// ListBuckets does not have any bucket action.
	s3Error := checkRequestAuthType(r, "", "", globalMinioDefaultRegion)
	if s3Error == ErrInvalidRegion {
		// Clients like boto3 send listBuckets() call signed with region that is configured.
		s3Error = checkRequestAuthType(r, "", "", serverConfig.GetRegion())
	}
	if s3Error != ErrNone {
		writeErrorResponse(w, s3Error, r.URL)
		return
	}
	// Invoke the list buckets.
	bucketsInfo, err := objectAPI.ListBuckets()
	if err != nil {
		errorIf(err, "Unable to list buckets.")
		writeErrorResponse(w, toAPIErrorCode(err), r.URL)
		return
	}

	// Generate response.
	response := generateListBucketsResponse(bucketsInfo)
	encodedSuccessResponse := encodeResponse(response)

	// Write response.
	writeSuccessResponseXML(w, encodedSuccessResponse)
}

// DeleteMultipleObjectsHandler - deletes multiple objects.
func (api objectAPIHandlers) DeleteMultipleObjectsHandler(w http.ResponseWriter, r *http.Request) {
	vars := mux.Vars(r)
	bucket := vars["bucket"]

	objectAPI := api.ObjectAPI()
	if objectAPI == nil {
		writeErrorResponse(w, ErrServerNotInitialized, r.URL)
		return
	}

	var authError APIErrorCode
	if authError = checkRequestAuthType(r, bucket, "s3:DeleteObject", serverConfig.GetRegion()); authError != ErrNone {
		// In the event access is denied, a 200 response should still be returned
		// http://docs.aws.amazon.com/AmazonS3/latest/API/multiobjectdeleteapi.html
		if authError != ErrAccessDenied {
			writeErrorResponse(w, authError, r.URL)
			return
		}
	}

	// Content-Length is required and should be non-zero
	// http://docs.aws.amazon.com/AmazonS3/latest/API/multiobjectdeleteapi.html
	if r.ContentLength <= 0 {
		writeErrorResponse(w, ErrMissingContentLength, r.URL)
		return
	}

	// Content-Md5 is requied should be set
	// http://docs.aws.amazon.com/AmazonS3/latest/API/multiobjectdeleteapi.html
	if _, ok := r.Header["Content-Md5"]; !ok {
		writeErrorResponse(w, ErrMissingContentMD5, r.URL)
		return
	}

	// Allocate incoming content length bytes.
	deleteXMLBytes := make([]byte, r.ContentLength)

	// Read incoming body XML bytes.
	if _, err := io.ReadFull(r.Body, deleteXMLBytes); err != nil {
		errorIf(err, "Unable to read HTTP body.")
		writeErrorResponse(w, ErrInternalError, r.URL)
		return
	}

	// Unmarshal list of keys to be deleted.
	deleteObjects := &DeleteObjectsRequest{}
	if err := xml.Unmarshal(deleteXMLBytes, deleteObjects); err != nil {
		errorIf(err, "Unable to unmarshal delete objects request XML.")
		writeErrorResponse(w, ErrMalformedXML, r.URL)
		return
	}

	var wg = &sync.WaitGroup{} // Allocate a new wait group.
	var dErrs = make([]error, len(deleteObjects.Objects))

	// Delete all requested objects in parallel.
	for index, object := range deleteObjects.Objects {
		wg.Add(1)
		go func(i int, obj ObjectIdentifier) {
			defer wg.Done()
<<<<<<< HEAD
			objectLock := globalNSMutex.NewNSLock(bucket, obj.ObjectName)
			if timedOutErr := objectLock.GetLock(globalObjectTimeout); timedOutErr != nil {
				dErrs[i] = timedOutErr
			} else {
				defer objectLock.Unlock()

				dErr := objectAPI.DeleteObject(bucket, obj.ObjectName)
				if dErr != nil {
					dErrs[i] = dErr
				}
=======
			// If the request is denied access, each item
			// should be marked as 'AccessDenied'
			if authError == ErrAccessDenied {
				dErrs[i] = PrefixAccessDenied{
					Bucket: bucket,
					Object: obj.ObjectName,
				}
				return
			}
			objectLock := globalNSMutex.NewNSLock(bucket, obj.ObjectName)
			objectLock.Lock()
			defer objectLock.Unlock()

			dErr := objectAPI.DeleteObject(bucket, obj.ObjectName)
			if dErr != nil {
				dErrs[i] = dErr
>>>>>>> 1bb9d49e
			}
		}(index, object)
	}
	wg.Wait()

	// Collect deleted objects and errors if any.
	var deletedObjects []ObjectIdentifier
	var deleteErrors []DeleteError
	for index, err := range dErrs {
		object := deleteObjects.Objects[index]
		// Success deleted objects are collected separately.
		if err == nil {
			deletedObjects = append(deletedObjects, object)
			continue
		}
		if _, ok := errorCause(err).(ObjectNotFound); ok {
			// If the object is not found it should be
			// accounted as deleted as per S3 spec.
			deletedObjects = append(deletedObjects, object)
			continue
		}
		errorIf(err, "Unable to delete object. %s", object.ObjectName)
		// Error during delete should be collected separately.
		deleteErrors = append(deleteErrors, DeleteError{
			Code:    errorCodeResponse[toAPIErrorCode(err)].Code,
			Message: errorCodeResponse[toAPIErrorCode(err)].Description,
			Key:     object.ObjectName,
		})
	}

	// Generate response
	response := generateMultiDeleteResponse(deleteObjects.Quiet, deletedObjects, deleteErrors)
	encodedSuccessResponse := encodeResponse(response)

	// Write success response.
	writeSuccessResponseXML(w, encodedSuccessResponse)

	// Get host and port from Request.RemoteAddr failing which
	// fill them with empty strings.
	host, port, err := net.SplitHostPort(r.RemoteAddr)
	if err != nil {
		host, port = "", ""
	}

	// Notify deleted event for objects.
	for _, dobj := range deletedObjects {
		eventNotify(eventData{
			Type:   ObjectRemovedDelete,
			Bucket: bucket,
			ObjInfo: ObjectInfo{
				Name: dobj.ObjectName,
			},
			ReqParams: extractReqParams(r),
			UserAgent: r.UserAgent(),
			Host:      host,
			Port:      port,
		})
	}
}

// PutBucketHandler - PUT Bucket
// ----------
// This implementation of the PUT operation creates a new bucket for authenticated request
func (api objectAPIHandlers) PutBucketHandler(w http.ResponseWriter, r *http.Request) {
	objectAPI := api.ObjectAPI()
	if objectAPI == nil {
		writeErrorResponse(w, ErrServerNotInitialized, r.URL)
		return
	}

	// PutBucket does not have any bucket action.
	s3Error := checkRequestAuthType(r, "", "", globalMinioDefaultRegion)
	if s3Error == ErrInvalidRegion {
		// Clients like boto3 send putBucket() call signed with region that is configured.
		s3Error = checkRequestAuthType(r, "", "", serverConfig.GetRegion())
	}
	if s3Error != ErrNone {
		writeErrorResponse(w, s3Error, r.URL)
		return
	}

	vars := mux.Vars(r)
	bucket := vars["bucket"]

	// Parse incoming location constraint.
	location, s3Error := parseLocationConstraint(r)
	if s3Error != ErrNone {
		writeErrorResponse(w, s3Error, r.URL)
		return
	}

	// Validate if location sent by the client is valid, reject
	// requests which do not follow valid region requirements.
	if !isValidLocation(location) {
		writeErrorResponse(w, ErrInvalidRegion, r.URL)
		return
	}

	bucketLock := globalNSMutex.NewNSLock(bucket, "")
	if bucketLock.GetLock(globalObjectTimeout) != nil {
		writeErrorResponse(w, ErrOperationTimedOut, r.URL)
		return
	}
	defer bucketLock.Unlock()

	// Proceed to creating a bucket.
	err := objectAPI.MakeBucketWithLocation(bucket, "")
	if err != nil {
		errorIf(err, "Unable to create a bucket.")
		writeErrorResponse(w, toAPIErrorCode(err), r.URL)
		return
	}

	// Make sure to add Location information here only for bucket
	w.Header().Set("Location", getLocation(r))

	writeSuccessResponseHeadersOnly(w)
}

// PostPolicyBucketHandler - POST policy
// ----------
// This implementation of the POST operation handles object creation with a specified
// signature policy in multipart/form-data
func (api objectAPIHandlers) PostPolicyBucketHandler(w http.ResponseWriter, r *http.Request) {
	objectAPI := api.ObjectAPI()
	if objectAPI == nil {
		writeErrorResponse(w, ErrServerNotInitialized, r.URL)
		return
	}

	// Require Content-Length to be set in the request
	size := r.ContentLength
	if size < 0 {
		writeErrorResponse(w, ErrMissingContentLength, r.URL)
		return
	}

	// Here the parameter is the size of the form data that should
	// be loaded in memory, the remaining being put in temporary files.
	reader, err := r.MultipartReader()
	if err != nil {
		errorIf(err, "Unable to initialize multipart reader.")
		writeErrorResponse(w, ErrMalformedPOSTRequest, r.URL)
		return
	}

	// Read multipart data and save in memory and in the disk if needed
	form, err := reader.ReadForm(maxFormMemory)
	if err != nil {
		errorIf(err, "Unable to initialize multipart reader.")
		writeErrorResponse(w, ErrMalformedPOSTRequest, r.URL)
		return
	}

	// Remove all tmp files creating during multipart upload
	defer form.RemoveAll()

	// Extract all form fields
	fileBody, fileName, fileSize, formValues, err := extractPostPolicyFormValues(form)
	if err != nil {
		errorIf(err, "Unable to parse form values.")
		writeErrorResponse(w, ErrMalformedPOSTRequest, r.URL)
		return
	}

	// Check if file is provided, error out otherwise.
	if fileBody == nil {
		writeErrorResponse(w, ErrPOSTFileRequired, r.URL)
		return
	}

	// Close multipart file
	defer fileBody.Close()

	bucket := mux.Vars(r)["bucket"]
	formValues.Set("Bucket", bucket)

	if fileName != "" && strings.Contains(formValues.Get("Key"), "${filename}") {
		// S3 feature to replace ${filename} found in Key form field
		// by the filename attribute passed in multipart
		formValues.Set("Key", strings.Replace(formValues.Get("Key"), "${filename}", fileName, -1))
	}
	object := formValues.Get("Key")

	successRedirect := formValues.Get("success_action_redirect")
	successStatus := formValues.Get("success_action_status")
	var redirectURL *url.URL
	if successRedirect != "" {
		redirectURL, err = url.Parse(successRedirect)
		if err != nil {
			writeErrorResponse(w, ErrMalformedPOSTRequest, r.URL)
			return
		}
	}

	// Verify policy signature.
	apiErr := doesPolicySignatureMatch(formValues)
	if apiErr != ErrNone {
		writeErrorResponse(w, apiErr, r.URL)
		return
	}

	policyBytes, err := base64.StdEncoding.DecodeString(formValues.Get("Policy"))
	if err != nil {
		writeErrorResponse(w, ErrMalformedPOSTRequest, r.URL)
		return
	}

	postPolicyForm, err := parsePostPolicyForm(string(policyBytes))
	if err != nil {
		writeErrorResponse(w, ErrMalformedPOSTRequest, r.URL)
		return
	}

	// Make sure formValues adhere to policy restrictions.
	if apiErr = checkPostPolicy(formValues, postPolicyForm); apiErr != ErrNone {
		writeErrorResponse(w, apiErr, r.URL)
		return
	}

	// Ensure that the object size is within expected range, also the file size
	// should not exceed the maximum single Put size (5 GiB)
	lengthRange := postPolicyForm.Conditions.ContentLengthRange
	if lengthRange.Valid {
		if fileSize < lengthRange.Min {
			errorIf(err, "Unable to create object.")
			writeErrorResponse(w, toAPIErrorCode(errDataTooSmall), r.URL)
			return
		}

		if fileSize > lengthRange.Max || isMaxObjectSize(fileSize) {
			errorIf(err, "Unable to create object.")
			writeErrorResponse(w, toAPIErrorCode(errDataTooLarge), r.URL)
			return
		}
	}

	// Extract metadata to be saved from received Form.
	metadata, err := extractMetadataFromHeader(formValues)
	if err != nil {
		errorIf(err, "found invalid http request header")
		writeErrorResponse(w, ErrInternalError, r.URL)
		return
	}
	sha256sum := ""

	objectLock := globalNSMutex.NewNSLock(bucket, object)
	if objectLock.GetLock(globalObjectTimeout) != nil {
		writeErrorResponse(w, ErrOperationTimedOut, r.URL)
		return
	}
	defer objectLock.Unlock()

	objInfo, err := objectAPI.PutObject(bucket, object, fileSize, fileBody, metadata, sha256sum)
	if err != nil {
		errorIf(err, "Unable to create object.")
		writeErrorResponse(w, toAPIErrorCode(err), r.URL)
		return
	}

	w.Header().Set("ETag", `"`+objInfo.ETag+`"`)
	w.Header().Set("Location", getObjectLocation(bucket, object))

	// Get host and port from Request.RemoteAddr.
	host, port, err := net.SplitHostPort(r.RemoteAddr)
	if err != nil {
		host, port = "", ""
	}

	// Notify object created event.
	defer eventNotify(eventData{
		Type:      ObjectCreatedPost,
		Bucket:    objInfo.Bucket,
		ObjInfo:   objInfo,
		ReqParams: extractReqParams(r),
		UserAgent: r.UserAgent(),
		Host:      host,
		Port:      port,
	})

	if successRedirect != "" {
		// Replace raw query params..
		redirectURL.RawQuery = getRedirectPostRawQuery(objInfo)
		writeRedirectSeeOther(w, redirectURL.String())
		return
	}

	// Decide what http response to send depending on success_action_status parameter
	switch successStatus {
	case "201":
		resp := encodeResponse(PostResponse{
			Bucket:   objInfo.Bucket,
			Key:      objInfo.Name,
			ETag:     `"` + objInfo.ETag + `"`,
			Location: getObjectLocation(objInfo.Bucket, objInfo.Name),
		})
		writeResponse(w, http.StatusCreated, resp, "application/xml")
	case "200":
		writeSuccessResponseHeadersOnly(w)
	default:
		writeSuccessNoContent(w)
	}
}

// HeadBucketHandler - HEAD Bucket
// ----------
// This operation is useful to determine if a bucket exists.
// The operation returns a 200 OK if the bucket exists and you
// have permission to access it. Otherwise, the operation might
// return responses such as 404 Not Found and 403 Forbidden.
func (api objectAPIHandlers) HeadBucketHandler(w http.ResponseWriter, r *http.Request) {
	vars := mux.Vars(r)
	bucket := vars["bucket"]

	objectAPI := api.ObjectAPI()
	if objectAPI == nil {
		writeErrorResponseHeadersOnly(w, ErrServerNotInitialized)
		return
	}

	if s3Error := checkRequestAuthType(r, bucket, "s3:ListBucket", serverConfig.GetRegion()); s3Error != ErrNone {
		writeErrorResponseHeadersOnly(w, s3Error)
		return
	}

	bucketLock := globalNSMutex.NewNSLock(bucket, "")
	if bucketLock.GetRLock(globalObjectTimeout) != nil {
		writeErrorResponseHeadersOnly(w, ErrOperationTimedOut)
		return
	}
	defer bucketLock.RUnlock()

	if _, err := objectAPI.GetBucketInfo(bucket); err != nil {
		errorIf(err, "Unable to fetch bucket info.")
		writeErrorResponseHeadersOnly(w, toAPIErrorCode(err))
		return
	}

	writeSuccessResponseHeadersOnly(w)
}

// DeleteBucketHandler - Delete bucket
func (api objectAPIHandlers) DeleteBucketHandler(w http.ResponseWriter, r *http.Request) {
	objectAPI := api.ObjectAPI()
	if objectAPI == nil {
		writeErrorResponse(w, ErrServerNotInitialized, r.URL)
		return
	}

	// DeleteBucket does not have any bucket action.
	if s3Error := checkRequestAuthType(r, "", "", serverConfig.GetRegion()); s3Error != ErrNone {
		writeErrorResponse(w, s3Error, r.URL)
		return
	}

	vars := mux.Vars(r)
	bucket := vars["bucket"]

	bucketLock := globalNSMutex.NewNSLock(bucket, "")
	if bucketLock.GetLock(globalObjectTimeout) != nil {
		writeErrorResponse(w, ErrOperationTimedOut, r.URL)
		return
	}
	defer bucketLock.Unlock()

	// Attempt to delete bucket.
	if err := objectAPI.DeleteBucket(bucket); err != nil {
		errorIf(err, "Unable to delete a bucket.")
		writeErrorResponse(w, toAPIErrorCode(err), r.URL)
		return
	}

	// Delete bucket access policy, if present - ignore any errors.
	_ = removeBucketPolicy(bucket, objectAPI)

	// Notify all peers (including self) to update in-memory state
	S3PeersUpdateBucketPolicy(bucket, policyChange{true, nil})

	// Delete notification config, if present - ignore any errors.
	_ = removeNotificationConfig(bucket, objectAPI)

	// Notify all peers (including self) to update in-memory state
	S3PeersUpdateBucketNotification(bucket, nil)

	// Delete listener config, if present - ignore any errors.
	_ = removeListenerConfig(bucket, objectAPI)

	// Notify all peers (including self) to update in-memory state
	S3PeersUpdateBucketListener(bucket, []listenerConfig{})

	// Write success response.
	writeSuccessNoContent(w)
}<|MERGE_RESOLUTION|>--- conflicted
+++ resolved
@@ -290,18 +290,6 @@
 		wg.Add(1)
 		go func(i int, obj ObjectIdentifier) {
 			defer wg.Done()
-<<<<<<< HEAD
-			objectLock := globalNSMutex.NewNSLock(bucket, obj.ObjectName)
-			if timedOutErr := objectLock.GetLock(globalObjectTimeout); timedOutErr != nil {
-				dErrs[i] = timedOutErr
-			} else {
-				defer objectLock.Unlock()
-
-				dErr := objectAPI.DeleteObject(bucket, obj.ObjectName)
-				if dErr != nil {
-					dErrs[i] = dErr
-				}
-=======
 			// If the request is denied access, each item
 			// should be marked as 'AccessDenied'
 			if authError == ErrAccessDenied {
@@ -312,13 +300,15 @@
 				return
 			}
 			objectLock := globalNSMutex.NewNSLock(bucket, obj.ObjectName)
-			objectLock.Lock()
-			defer objectLock.Unlock()
-
-			dErr := objectAPI.DeleteObject(bucket, obj.ObjectName)
-			if dErr != nil {
-				dErrs[i] = dErr
->>>>>>> 1bb9d49e
+			if timedOutErr := objectLock.GetLock(globalObjectTimeout); timedOutErr != nil {
+				dErrs[i] = timedOutErr
+			} else {
+				defer objectLock.Unlock()
+
+				dErr := objectAPI.DeleteObject(bucket, obj.ObjectName)
+				if dErr != nil {
+					dErrs[i] = dErr
+				}
 			}
 		}(index, object)
 	}

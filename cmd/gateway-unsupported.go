--- conflicted
+++ resolved
@@ -17,13 +17,10 @@
 package cmd
 
 import (
-<<<<<<< HEAD
 	"io"
 
 	"github.com/minio/minio-go/pkg/policy"
-=======
 	"github.com/minio/minio/pkg/hash"
->>>>>>> 758d5458
 )
 
 type gatewayUnsupported struct{}

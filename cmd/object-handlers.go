--- conflicted
+++ resolved
@@ -2844,8 +2844,6 @@
 		case !globalBucketVersioningSys.Enabled(bucket):
 			delTier = true
 		}
-<<<<<<< HEAD
-
 		if delTier {
 			deleteTransitionedObject(ctx, newObjectLayerFn(), bucket, object, lifecycle.ObjectOpts{
 				Name:             object,
@@ -2856,22 +2854,6 @@
 				IsLatest:         goi.IsLatest,
 			}, goi.transitionedObjName, goi.TransitionTier, false, false)
 		}
-=======
-		action := lifecycle.DeleteAction
-		if goi.VersionID != "" {
-			action = lifecycle.DeleteVersionAction
-		}
-		if delTier {
-			deleteTransitionedObject(ctx, newObjectLayerFn(), bucket, object, lifecycle.ObjectOpts{
-				Name:             object,
-				UserTags:         goi.UserTags,
-				VersionID:        goi.VersionID,
-				DeleteMarker:     goi.DeleteMarker,
-				TransitionStatus: goi.TransitionStatus,
-				IsLatest:         goi.IsLatest,
-			}, action, goi.transitionedObjName, goi.TransitionTier, false)
-		}
->>>>>>> b25d54d9
 	}
 
 	setPutObjHeaders(w, objInfo, true)

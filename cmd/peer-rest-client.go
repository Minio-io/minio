--- conflicted
+++ resolved
@@ -468,18 +468,6 @@
 	return state, err
 }
 
-<<<<<<< HEAD
-// GetLocalDiskIDs - get a peer's local disks' IDs.
-func (client *peerRESTClient) GetLocalDiskIDs(ctx context.Context) (diskIDs []string) {
-	resp, err := getLocalDiskIDsRPC.Call(ctx, client.gridConn(), grid.NewMSS())
-	if err != nil {
-		return
-	}
-	return resp.IDs
-}
-
-=======
->>>>>>> 3473066a
 // GetMetacacheListing - get a new or existing metacache.
 func (client *peerRESTClient) GetMetacacheListing(ctx context.Context, o listPathOptions) (*metacache, error) {
 	if client == nil {

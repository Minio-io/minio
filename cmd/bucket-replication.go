// Copyright (c) 2015-2021 MinIO, Inc.
//
// This file is part of MinIO Object Storage stack
//
// This program is free software: you can redistribute it and/or modify
// it under the terms of the GNU Affero General Public License as published by
// the Free Software Foundation, either version 3 of the License, or
// (at your option) any later version.
//
// This program is distributed in the hope that it will be useful
// but WITHOUT ANY WARRANTY; without even the implied warranty of
// MERCHANTABILITY or FITNESS FOR A PARTICULAR PURPOSE.  See the
// GNU Affero General Public License for more details.
//
// You should have received a copy of the GNU Affero General Public License
// along with this program.  If not, see <http://www.gnu.org/licenses/>.

package cmd

import (
	"context"
	"encoding/binary"
	"errors"
	"fmt"
	"io"
	"math"
	"math/rand"
	"net/http"
	"net/url"
	"os"
	"path"
	"path/filepath"
	"reflect"
	"strings"
	"sync"
	"sync/atomic"
	"time"

	"github.com/dustin/go-humanize"
	"github.com/minio/madmin-go/v3"
	"github.com/minio/minio-go/v7"
	"github.com/minio/minio-go/v7/pkg/encrypt"
	"github.com/minio/minio-go/v7/pkg/tags"
	"github.com/minio/minio/internal/amztime"
	"github.com/minio/minio/internal/bucket/bandwidth"
	objectlock "github.com/minio/minio/internal/bucket/object/lock"
	"github.com/minio/minio/internal/bucket/replication"
	"github.com/minio/minio/internal/config/storageclass"
	"github.com/minio/minio/internal/crypto"
	"github.com/minio/minio/internal/event"
	"github.com/minio/minio/internal/hash"
	xhttp "github.com/minio/minio/internal/http"
	"github.com/minio/minio/internal/logger"
	"github.com/minio/pkg/workers"
	"github.com/zeebo/xxh3"
)

const (
	throttleDeadline = 1 * time.Hour
	// ReplicationReset has reset id and timestamp of last reset operation
	ReplicationReset = "replication-reset"
	// ReplicationStatus has internal replication status - stringified representation of target's replication status for all replication
	// activity initiated from this cluster
	ReplicationStatus = "replication-status"
	// ReplicationTimestamp - the last time replication was initiated on this cluster for this object version
	ReplicationTimestamp = "replication-timestamp"
	// ReplicaStatus - this header is present if a replica was received by this cluster for this object version
	ReplicaStatus = "replica-status"
	// ReplicaTimestamp - the last time a replica was received by this cluster for this object version
	ReplicaTimestamp = "replica-timestamp"
	// TaggingTimestamp - the last time a tag metadata modification happened on this cluster for this object version
	TaggingTimestamp = "tagging-timestamp"
	// ObjectLockRetentionTimestamp - the last time a object lock metadata modification happened on this cluster for this object version
	ObjectLockRetentionTimestamp = "objectlock-retention-timestamp"
	// ObjectLockLegalHoldTimestamp - the last time a legal hold metadata modification happened on this cluster for this object version
	ObjectLockLegalHoldTimestamp = "objectlock-legalhold-timestamp"
	// ReplicationWorkerMultiplier is suggested worker multiplier if traffic exceeds replication worker capacity
	ReplicationWorkerMultiplier = 1.5
)

func isReplicationEnabled(ctx context.Context, bucketName string) bool {
	rc, _ := getReplicationConfig(ctx, bucketName)
	return rc != nil
}

// gets replication config associated to a given bucket name.
func getReplicationConfig(ctx context.Context, bucketName string) (rc *replication.Config, err error) {
	rCfg, _, err := globalBucketMetadataSys.GetReplicationConfig(ctx, bucketName)
	if err != nil {
		if errors.Is(err, BucketReplicationConfigNotFound{Bucket: bucketName}) || errors.Is(err, errInvalidArgument) {
			return rCfg, err
		}
		logger.CriticalIf(ctx, err)
	}
	return rCfg, err
}

// validateReplicationDestination returns error if replication destination bucket missing or not configured
// It also returns true if replication destination is same as this server.
func validateReplicationDestination(ctx context.Context, bucket string, rCfg *replication.Config, checkRemote bool) (bool, APIError) {
	var arns []string
	if rCfg.RoleArn != "" {
		arns = append(arns, rCfg.RoleArn)
	} else {
		for _, rule := range rCfg.Rules {
			arns = append(arns, rule.Destination.String())
		}
	}
	var sameTarget bool
	for _, arnStr := range arns {
		arn, err := madmin.ParseARN(arnStr)
		if err != nil {
			return sameTarget, errorCodes.ToAPIErrWithErr(ErrBucketRemoteArnInvalid, err)
		}
		if arn.Type != madmin.ReplicationService {
			return sameTarget, toAPIError(ctx, BucketRemoteArnTypeInvalid{Bucket: bucket})
		}
		clnt := globalBucketTargetSys.GetRemoteTargetClient(ctx, arnStr)
		if clnt == nil {
			return sameTarget, toAPIError(ctx, BucketRemoteTargetNotFound{Bucket: bucket})
		}
		if checkRemote { // validate remote bucket
			found, err := clnt.BucketExists(ctx, arn.Bucket)
			if err != nil {
				return sameTarget, errorCodes.ToAPIErrWithErr(ErrRemoteDestinationNotFoundError, err)
			}
			if !found {
				return sameTarget, errorCodes.ToAPIErrWithErr(ErrRemoteDestinationNotFoundError, BucketRemoteTargetNotFound{Bucket: arn.Bucket})
			}
			if ret, err := globalBucketObjectLockSys.Get(bucket); err == nil {
				if ret.LockEnabled {
					lock, _, _, _, err := clnt.GetObjectLockConfig(ctx, arn.Bucket)
					if err != nil {
						return sameTarget, errorCodes.ToAPIErrWithErr(ErrReplicationDestinationMissingLock, err)
					}
					if lock != objectlock.Enabled {
						return sameTarget, errorCodes.ToAPIErrWithErr(ErrReplicationDestinationMissingLock, nil)
					}
				}
			}
		}
		// validate replication ARN against target endpoint
		c := globalBucketTargetSys.GetRemoteTargetClient(ctx, arnStr)
		if c != nil {
			if err := checkRemoteEndpoint(ctx, c.EndpointURL()); err != nil {
				switch err.(type) {
				case BucketRemoteIdenticalToSource:
					return true, errorCodes.ToAPIErrWithErr(ErrBucketRemoteIdenticalToSource, fmt.Errorf("remote target endpoint %s is self referential", c.EndpointURL().String()))
				default:
				}
			}
			if c.EndpointURL().String() == clnt.EndpointURL().String() {
				selfTarget, _ := isLocalHost(clnt.EndpointURL().Hostname(), clnt.EndpointURL().Port(), globalMinioPort)
				if !sameTarget {
					sameTarget = selfTarget
				}
				continue
			}
		}
	}

	if len(arns) == 0 {
		return false, toAPIError(ctx, BucketRemoteTargetNotFound{Bucket: bucket})
	}
	return sameTarget, toAPIError(ctx, nil)
}

// performs a http request to remote endpoint to check if deployment id of remote endpoint is same as
// local cluster deployment id. This is to prevent replication to self, especially in case of a loadbalancer
// in front of MinIO.
func checkRemoteEndpoint(ctx context.Context, epURL *url.URL) error {
	reqURL := &url.URL{
		Scheme: epURL.Scheme,
		Host:   epURL.Host,
		Path:   healthCheckPathPrefix + healthCheckReadinessPath,
	}

	req, err := http.NewRequestWithContext(ctx, http.MethodGet, reqURL.String(), nil)
	if err != nil {
		return err
	}

	client := &http.Client{
		Transport: NewHTTPTransport(),
		Timeout:   10 * time.Second,
	}

	resp, err := client.Do(req)
	if err != nil {
		return err
	}
	if err == nil {
		// Drain the connection.
		xhttp.DrainBody(resp.Body)
	}
	if resp != nil {
		amzid := resp.Header.Get(xhttp.AmzRequestHostID)
		if _, ok := globalNodeNamesHex[amzid]; ok {
			return BucketRemoteIdenticalToSource{
				Endpoint: epURL.String(),
			}
		}
	}
	return nil
}

type mustReplicateOptions struct {
	meta               map[string]string
	status             replication.StatusType
	opType             replication.Type
	replicationRequest bool // incoming request is a replication request
}

func (o mustReplicateOptions) ReplicationStatus() (s replication.StatusType) {
	if rs, ok := o.meta[xhttp.AmzBucketReplicationStatus]; ok {
		return replication.StatusType(rs)
	}
	return s
}

func (o mustReplicateOptions) isExistingObjectReplication() bool {
	return o.opType == replication.ExistingObjectReplicationType
}

func (o mustReplicateOptions) isMetadataReplication() bool {
	return o.opType == replication.MetadataReplicationType
}

func getMustReplicateOptions(o ObjectInfo, op replication.Type, opts ObjectOptions) mustReplicateOptions {
	if !op.Valid() {
		op = replication.ObjectReplicationType
		if o.metadataOnly {
			op = replication.MetadataReplicationType
		}
	}
	meta := cloneMSS(o.UserDefined)
	if o.UserTags != "" {
		meta[xhttp.AmzObjectTagging] = o.UserTags
	}

	return mustReplicateOptions{
		meta:               meta,
		status:             o.ReplicationStatus,
		opType:             op,
		replicationRequest: opts.ReplicationRequest,
	}
}

// mustReplicate returns 2 booleans - true if object meets replication criteria and true if replication is to be done in
// a synchronous manner.
func mustReplicate(ctx context.Context, bucket, object string, mopts mustReplicateOptions) (dsc ReplicateDecision) {
	// object layer not initialized we return with no decision.
	if newObjectLayerFn() == nil {
		return
	}

	// Disable server-side replication on object prefixes which are excluded
	// from versioning via the MinIO bucket versioning extension.
	if !globalBucketVersioningSys.PrefixEnabled(bucket, object) {
		return
	}

	replStatus := mopts.ReplicationStatus()
	if replStatus == replication.Replica && !mopts.isMetadataReplication() {
		return
	}

	if mopts.replicationRequest { // incoming replication request on target cluster
		return
	}
	cfg, err := getReplicationConfig(ctx, bucket)
	if err != nil {
		return
	}
	opts := replication.ObjectOpts{
		Name:           object,
		SSEC:           crypto.SSEC.IsEncrypted(mopts.meta),
		Replica:        replStatus == replication.Replica,
		ExistingObject: mopts.isExistingObjectReplication(),
	}
	tagStr, ok := mopts.meta[xhttp.AmzObjectTagging]
	if ok {
		opts.UserTags = tagStr
	}
	tgtArns := cfg.FilterTargetArns(opts)
	for _, tgtArn := range tgtArns {
		tgt := globalBucketTargetSys.GetRemoteTargetClient(ctx, tgtArn)
		// the target online status should not be used here while deciding
		// whether to replicate as the target could be temporarily down
		opts.TargetArn = tgtArn
		replicate := cfg.Replicate(opts)
		var synchronous bool
		if tgt != nil {
			synchronous = tgt.replicateSync
		}
		dsc.Set(newReplicateTargetDecision(tgtArn, replicate, synchronous))
	}
	return dsc
}

// Standard headers that needs to be extracted from User metadata.
var standardHeaders = []string{
	xhttp.ContentType,
	xhttp.CacheControl,
	xhttp.ContentEncoding,
	xhttp.ContentLanguage,
	xhttp.ContentDisposition,
	xhttp.AmzStorageClass,
	xhttp.AmzObjectTagging,
	xhttp.AmzBucketReplicationStatus,
	xhttp.AmzObjectLockMode,
	xhttp.AmzObjectLockRetainUntilDate,
	xhttp.AmzObjectLockLegalHold,
	xhttp.AmzTagCount,
	xhttp.AmzServerSideEncryption,
}

// returns true if any of the objects being deleted qualifies for replication.
func hasReplicationRules(ctx context.Context, bucket string, objects []ObjectToDelete) bool {
	c, err := getReplicationConfig(ctx, bucket)
	if err != nil || c == nil {
		return false
	}
	for _, obj := range objects {
		if c.HasActiveRules(obj.ObjectName, true) {
			return true
		}
	}
	return false
}

// isStandardHeader returns true if header is a supported header and not a custom header
func isStandardHeader(matchHeaderKey string) bool {
	return equals(matchHeaderKey, standardHeaders...)
}

// returns whether object version is a deletemarker and if object qualifies for replication
func checkReplicateDelete(ctx context.Context, bucket string, dobj ObjectToDelete, oi ObjectInfo, delOpts ObjectOptions, gerr error) (dsc ReplicateDecision) {
	rcfg, err := getReplicationConfig(ctx, bucket)
	if err != nil || rcfg == nil {
		return
	}
	// If incoming request is a replication request, it does not need to be re-replicated.
	if delOpts.ReplicationRequest {
		return
	}
	// Skip replication if this object's prefix is excluded from being
	// versioned.
	if !delOpts.Versioned {
		return
	}
	opts := replication.ObjectOpts{
		Name:         dobj.ObjectName,
		SSEC:         crypto.SSEC.IsEncrypted(oi.UserDefined),
		UserTags:     oi.UserTags,
		DeleteMarker: oi.DeleteMarker,
		VersionID:    dobj.VersionID,
		OpType:       replication.DeleteReplicationType,
	}
	tgtArns := rcfg.FilterTargetArns(opts)
	if len(tgtArns) > 0 {
		dsc.targetsMap = make(map[string]replicateTargetDecision, len(tgtArns))
		var sync, replicate bool
		for _, tgtArn := range tgtArns {
			opts.TargetArn = tgtArn
			replicate = rcfg.Replicate(opts)
			// when incoming delete is removal of a delete marker(a.k.a versioned delete),
			// GetObjectInfo returns extra information even though it returns errFileNotFound
			if gerr != nil {
				validReplStatus := false
				switch oi.TargetReplicationStatus(tgtArn) {
				case replication.Pending, replication.Completed, replication.Failed:
					validReplStatus = true
				}
				if oi.DeleteMarker && (validReplStatus || replicate) {
					dsc.Set(newReplicateTargetDecision(tgtArn, replicate, sync))
					continue
				} else {
					// can be the case that other cluster is down and duplicate `mc rm --vid`
					// is issued - this still needs to be replicated back to the other target
					replicate = oi.VersionPurgeStatus == Pending || oi.VersionPurgeStatus == Failed
					dsc.Set(newReplicateTargetDecision(tgtArn, replicate, sync))
					continue
				}
			}
			tgt := globalBucketTargetSys.GetRemoteTargetClient(ctx, tgtArn)
			// the target online status should not be used here while deciding
			// whether to replicate deletes as the target could be temporarily down
			tgtDsc := newReplicateTargetDecision(tgtArn, false, false)
			if tgt != nil {
				tgtDsc = newReplicateTargetDecision(tgtArn, replicate, tgt.replicateSync)
			}
			dsc.Set(tgtDsc)
		}
	}
	return dsc
}

// replicate deletes to the designated replication target if replication configuration
// has delete marker replication or delete replication (MinIO extension to allow deletes where version id
// is specified) enabled.
// Similar to bucket replication for PUT operation, soft delete (a.k.a setting delete marker) and
// permanent deletes (by specifying a version ID in the delete operation) have three states "Pending", "Complete"
// and "Failed" to mark the status of the replication of "DELETE" operation. All failed operations can
// then be retried by healing. In the case of permanent deletes, until the replication is completed on the
// target cluster, the object version is marked deleted on the source and hidden from listing. It is permanently
// deleted from the source when the VersionPurgeStatus changes to "Complete", i.e after replication succeeds
// on target.
func replicateDelete(ctx context.Context, dobj DeletedObjectReplicationInfo, objectAPI ObjectLayer) {
	var replicationStatus replication.StatusType
	bucket := dobj.Bucket
	versionID := dobj.DeleteMarkerVersionID
	if versionID == "" {
		versionID = dobj.VersionID
	}

	defer func() {
		replStatus := string(replicationStatus)
		auditLogInternal(context.Background(), AuditLogOptions{
			Event:     dobj.EventType,
			APIName:   ReplicateDeleteAPI,
			Bucket:    bucket,
			Object:    dobj.ObjectName,
			VersionID: versionID,
			Status:    replStatus,
		})
	}()

	rcfg, err := getReplicationConfig(ctx, bucket)
	if err != nil || rcfg == nil {
		logger.LogIf(ctx, err)
		sendEvent(eventArgs{
			BucketName: bucket,
			Object: ObjectInfo{
				Bucket:       bucket,
				Name:         dobj.ObjectName,
				VersionID:    versionID,
				DeleteMarker: dobj.DeleteMarker,
			},
			UserAgent: "Internal: [Replication]",
			Host:      globalLocalNodeName,
			EventName: event.ObjectReplicationNotTracked,
		})
		return
	}
	dsc, err := parseReplicateDecision(dobj.ReplicationState.ReplicateDecisionStr)
	if err != nil {
		logger.LogIf(ctx, err)
		sendEvent(eventArgs{
			BucketName: bucket,
			Object: ObjectInfo{
				Bucket:       bucket,
				Name:         dobj.ObjectName,
				VersionID:    versionID,
				DeleteMarker: dobj.DeleteMarker,
			},
			UserAgent: "Internal: [Replication]",
			Host:      globalLocalNodeName,
			EventName: event.ObjectReplicationNotTracked,
		})
		return
	}

	// Lock the object name before starting replication operation.
	// Use separate lock that doesn't collide with regular objects.
	lk := objectAPI.NewNSLock(bucket, "/[replicate]/"+dobj.ObjectName)
	lkctx, err := lk.GetLock(ctx, globalOperationTimeout)
	if err != nil {
		globalReplicationPool.queueMRFSave(dobj.ToMRFEntry())
		logger.LogIf(ctx, fmt.Errorf("failed to get lock for object: %s bucket:%s arn:%s", dobj.ObjectName, bucket, dobj.TargetArn))
		sendEvent(eventArgs{
			BucketName: bucket,
			Object: ObjectInfo{
				Bucket:       bucket,
				Name:         dobj.ObjectName,
				VersionID:    versionID,
				DeleteMarker: dobj.DeleteMarker,
			},
			UserAgent: "Internal: [Replication]",
			Host:      globalLocalNodeName,
			EventName: event.ObjectReplicationNotTracked,
		})
		return
	}
	ctx = lkctx.Context()
	defer lk.Unlock(lkctx)

	var wg sync.WaitGroup
	var rinfos replicatedInfos
	rinfos.Targets = make([]replicatedTargetInfo, len(dsc.targetsMap))
	idx := -1
	for tgtArn := range dsc.targetsMap {
		idx++
		tgt := globalBucketTargetSys.GetRemoteTargetClient(ctx, tgtArn)
		if tgt == nil {
			logger.LogIf(ctx, fmt.Errorf("failed to get target for bucket:%s arn:%s", bucket, tgtArn))
			sendEvent(eventArgs{
				BucketName: bucket,
				Object: ObjectInfo{
					Bucket:       bucket,
					Name:         dobj.ObjectName,
					VersionID:    versionID,
					DeleteMarker: dobj.DeleteMarker,
				},
				UserAgent: "Internal: [Replication]",
				Host:      globalLocalNodeName,
				EventName: event.ObjectReplicationNotTracked,
			})
			continue
		}
		if tgt := dsc.targetsMap[tgtArn]; !tgt.Replicate {
			continue
		}
		// if dobj.TargetArn is not empty string, this is a case of specific target being re-synced.
		if dobj.TargetArn != "" && dobj.TargetArn != tgt.ARN {
			continue
		}
		wg.Add(1)
		go func(index int, tgt *TargetClient) {
			defer wg.Done()
			rinfo := replicateDeleteToTarget(ctx, dobj, tgt)
			rinfos.Targets[index] = rinfo
		}(idx, tgt)
	}
	wg.Wait()

	replicationStatus = rinfos.ReplicationStatus()
	prevStatus := dobj.DeleteMarkerReplicationStatus()

	if dobj.VersionID != "" {
		prevStatus = replication.StatusType(dobj.VersionPurgeStatus())
		replicationStatus = replication.StatusType(rinfos.VersionPurgeStatus())
	}

	// to decrement pending count later.
	for _, rinfo := range rinfos.Targets {
		if rinfo.ReplicationStatus != rinfo.PrevReplicationStatus {
			globalReplicationStats.Update(dobj.Bucket, rinfo.Arn, 0, 0, replicationStatus,
				prevStatus, replication.DeleteReplicationType)
		}
	}

	eventName := event.ObjectReplicationComplete
	if replicationStatus == replication.Failed {
		eventName = event.ObjectReplicationFailed
		globalReplicationPool.queueMRFSave(dobj.ToMRFEntry())
	}
	drs := getReplicationState(rinfos, dobj.ReplicationState, dobj.VersionID)
	if replicationStatus != prevStatus {
		drs.ReplicationTimeStamp = UTCNow()
	}

	dobjInfo, err := objectAPI.DeleteObject(ctx, bucket, dobj.ObjectName, ObjectOptions{
		VersionID:         versionID,
		MTime:             dobj.DeleteMarkerMTime.Time,
		DeleteReplication: drs,
		Versioned:         globalBucketVersioningSys.PrefixEnabled(bucket, dobj.ObjectName),
		// Objects matching prefixes should not leave delete markers,
		// dramatically reduces namespace pollution while keeping the
		// benefits of replication, make sure to apply version suspension
		// only at bucket level instead.
		VersionSuspended: globalBucketVersioningSys.Suspended(bucket),
	})
	if err != nil && !isErrVersionNotFound(err) { // VersionNotFound would be reported by pool that object version is missing on.
		sendEvent(eventArgs{
			BucketName: bucket,
			Object: ObjectInfo{
				Bucket:       bucket,
				Name:         dobj.ObjectName,
				VersionID:    versionID,
				DeleteMarker: dobj.DeleteMarker,
			},
			UserAgent: "Internal: [Replication]",
			Host:      globalLocalNodeName,
			EventName: eventName,
		})
	} else {
		sendEvent(eventArgs{
			BucketName: bucket,
			Object:     dobjInfo,
			UserAgent:  "Internal: [Replication]",
			Host:       globalLocalNodeName,
			EventName:  eventName,
		})
	}
}

func replicateDeleteToTarget(ctx context.Context, dobj DeletedObjectReplicationInfo, tgt *TargetClient) (rinfo replicatedTargetInfo) {
	versionID := dobj.DeleteMarkerVersionID
	if versionID == "" {
		versionID = dobj.VersionID
	}

	rinfo = dobj.ReplicationState.targetState(tgt.ARN)
	rinfo.OpType = dobj.OpType
	defer func() {
		if rinfo.ReplicationStatus == replication.Completed && tgt.ResetID != "" && dobj.OpType == replication.ExistingObjectReplicationType {
			rinfo.ResyncTimestamp = fmt.Sprintf("%s;%s", UTCNow().Format(http.TimeFormat), tgt.ResetID)
		}
	}()

	if dobj.VersionID == "" && rinfo.PrevReplicationStatus == replication.Completed && dobj.OpType != replication.ExistingObjectReplicationType {
		rinfo.ReplicationStatus = rinfo.PrevReplicationStatus
		return
	}
	if dobj.VersionID != "" && rinfo.VersionPurgeStatus == Complete {
		return
	}
	if globalBucketTargetSys.isOffline(tgt.EndpointURL()) {
		logger.LogOnceIf(ctx, fmt.Errorf("remote target is offline for bucket:%s arn:%s", dobj.Bucket, tgt.ARN), "replication-target-offline-delete-"+tgt.ARN)
		sendEvent(eventArgs{
			BucketName: dobj.Bucket,
			Object: ObjectInfo{
				Bucket:       dobj.Bucket,
				Name:         dobj.ObjectName,
				VersionID:    dobj.VersionID,
				DeleteMarker: dobj.DeleteMarker,
			},
			UserAgent: "Internal: [Replication]",
			Host:      globalLocalNodeName,
			EventName: event.ObjectReplicationNotTracked,
		})
		if dobj.VersionID == "" {
			rinfo.ReplicationStatus = replication.Failed
		} else {
			rinfo.VersionPurgeStatus = Failed
		}
		return
	}
	// early return if already replicated delete marker for existing object replication/ healing delete markers
	if dobj.DeleteMarkerVersionID != "" {
		toi, err := tgt.StatObject(ctx, tgt.Bucket, dobj.ObjectName, minio.StatObjectOptions{
			VersionID: versionID,
			Internal: minio.AdvancedGetOptions{
				ReplicationProxyRequest:           "false",
				IsReplicationReadyForDeleteMarker: true,
			},
		})
		switch {
		case isErrMethodNotAllowed(ErrorRespToObjectError(err, dobj.Bucket, dobj.ObjectName)):
			// delete marker already replicated
			if dobj.VersionID == "" && rinfo.VersionPurgeStatus.Empty() {
				rinfo.ReplicationStatus = replication.Completed
				return
			}
		case isErrObjectNotFound(ErrorRespToObjectError(err, dobj.Bucket, dobj.ObjectName)):
			// version being purged is already not found on target.
			if !rinfo.VersionPurgeStatus.Empty() {
				rinfo.VersionPurgeStatus = Complete
				return
			}
		default:
			// mark delete marker replication as failed if target cluster not ready to receive
			// this request yet (object version not replicated yet)
			if err != nil && !toi.ReplicationReady {
				rinfo.ReplicationStatus = replication.Failed
				return
			}
		}
	}
	rmErr := tgt.RemoveObject(ctx, tgt.Bucket, dobj.ObjectName, minio.RemoveObjectOptions{
		VersionID: versionID,
		Internal: minio.AdvancedRemoveOptions{
			ReplicationDeleteMarker: dobj.DeleteMarkerVersionID != "",
			ReplicationMTime:        dobj.DeleteMarkerMTime.Time,
			ReplicationStatus:       minio.ReplicationStatusReplica,
			ReplicationRequest:      true, // always set this to distinguish between `mc mirror` replication and serverside
		},
	})
	if rmErr != nil {
		if dobj.VersionID == "" {
			rinfo.ReplicationStatus = replication.Failed
		} else {
			rinfo.VersionPurgeStatus = Failed
		}
		logger.LogIf(ctx, fmt.Errorf("Unable to replicate delete marker to %s/%s(%s): %s", tgt.Bucket, dobj.ObjectName, versionID, rmErr))
	} else {
		if dobj.VersionID == "" {
			rinfo.ReplicationStatus = replication.Completed
		} else {
			rinfo.VersionPurgeStatus = Complete
		}
	}
	return
}

func getCopyObjMetadata(oi ObjectInfo, sc string) map[string]string {
	meta := make(map[string]string, len(oi.UserDefined))
	for k, v := range oi.UserDefined {
		if stringsHasPrefixFold(k, ReservedMetadataPrefixLower) {
			continue
		}

		if equals(k, xhttp.AmzBucketReplicationStatus) {
			continue
		}

		// https://github.com/google/security-research/security/advisories/GHSA-76wf-9vgp-pj7w
		if equals(k, xhttp.AmzMetaUnencryptedContentLength, xhttp.AmzMetaUnencryptedContentMD5) {
			continue
		}
		meta[k] = v
	}

	if oi.ContentEncoding != "" {
		meta[xhttp.ContentEncoding] = oi.ContentEncoding
	}

	if oi.ContentType != "" {
		meta[xhttp.ContentType] = oi.ContentType
	}

	if oi.UserTags != "" {
		meta[xhttp.AmzObjectTagging] = oi.UserTags
		meta[xhttp.AmzTagDirective] = "REPLACE"
	}

	if sc == "" {
		sc = oi.StorageClass
	}
	// drop non standard storage classes for tiering from replication
	if sc != "" && (sc == storageclass.RRS || sc == storageclass.STANDARD) {
		meta[xhttp.AmzStorageClass] = sc
	}

	meta[xhttp.MinIOSourceETag] = oi.ETag
	meta[xhttp.MinIOSourceMTime] = oi.ModTime.UTC().Format(time.RFC3339Nano)
	meta[xhttp.AmzBucketReplicationStatus] = replication.Replica.String()
	return meta
}

type caseInsensitiveMap map[string]string

// Lookup map entry case insensitively.
func (m caseInsensitiveMap) Lookup(key string) (string, bool) {
	if len(m) == 0 {
		return "", false
	}
	for _, k := range []string{
		key,
		strings.ToLower(key),
		http.CanonicalHeaderKey(key),
	} {
		v, ok := m[k]
		if ok {
			return v, ok
		}
	}
	return "", false
}

func putReplicationOpts(ctx context.Context, sc string, objInfo ObjectInfo) (putOpts minio.PutObjectOptions, err error) {
	meta := make(map[string]string)
	for k, v := range objInfo.UserDefined {
		if stringsHasPrefixFold(k, ReservedMetadataPrefixLower) {
			continue
		}
		if isStandardHeader(k) {
			continue
		}
		meta[k] = v
	}

	if sc == "" && (objInfo.StorageClass == storageclass.STANDARD || objInfo.StorageClass == storageclass.RRS) {
		sc = objInfo.StorageClass
	}
	putOpts = minio.PutObjectOptions{
		UserMetadata:    meta,
		ContentType:     objInfo.ContentType,
		ContentEncoding: objInfo.ContentEncoding,
		StorageClass:    sc,
		Internal: minio.AdvancedPutOptions{
			SourceVersionID:    objInfo.VersionID,
			ReplicationStatus:  minio.ReplicationStatusReplica,
			SourceMTime:        objInfo.ModTime,
			SourceETag:         objInfo.ETag,
			ReplicationRequest: true, // always set this to distinguish between `mc mirror` replication and serverside
		},
	}
	if objInfo.UserTags != "" {
		tag, _ := tags.ParseObjectTags(objInfo.UserTags)
		if tag != nil {
			putOpts.UserTags = tag.ToMap()
			// set tag timestamp in opts
			tagTimestamp := objInfo.ModTime
			if tagTmstampStr, ok := objInfo.UserDefined[ReservedMetadataPrefixLower+TaggingTimestamp]; ok {
				tagTimestamp, err = time.Parse(time.RFC3339Nano, tagTmstampStr)
				if err != nil {
					return putOpts, err
				}
			}
			putOpts.Internal.TaggingTimestamp = tagTimestamp
		}
	}

	lkMap := caseInsensitiveMap(objInfo.UserDefined)
	if lang, ok := lkMap.Lookup(xhttp.ContentLanguage); ok {
		putOpts.ContentLanguage = lang
	}
	if disp, ok := lkMap.Lookup(xhttp.ContentDisposition); ok {
		putOpts.ContentDisposition = disp
	}
	if cc, ok := lkMap.Lookup(xhttp.CacheControl); ok {
		putOpts.CacheControl = cc
	}
	if mode, ok := lkMap.Lookup(xhttp.AmzObjectLockMode); ok {
		rmode := minio.RetentionMode(mode)
		putOpts.Mode = rmode
	}
	if retainDateStr, ok := lkMap.Lookup(xhttp.AmzObjectLockRetainUntilDate); ok {
		rdate, err := amztime.ISO8601Parse(retainDateStr)
		if err != nil {
			return putOpts, err
		}
		putOpts.RetainUntilDate = rdate
		// set retention timestamp in opts
		retTimestamp := objInfo.ModTime
		if retainTmstampStr, ok := objInfo.UserDefined[ReservedMetadataPrefixLower+ObjectLockRetentionTimestamp]; ok {
			retTimestamp, err = time.Parse(time.RFC3339Nano, retainTmstampStr)
			if err != nil {
				return putOpts, err
			}
		}
		putOpts.Internal.RetentionTimestamp = retTimestamp
	}
	if lhold, ok := lkMap.Lookup(xhttp.AmzObjectLockLegalHold); ok {
		putOpts.LegalHold = minio.LegalHoldStatus(lhold)
		// set legalhold timestamp in opts
		lholdTimestamp := objInfo.ModTime
		if lholdTmstampStr, ok := objInfo.UserDefined[ReservedMetadataPrefixLower+ObjectLockLegalHoldTimestamp]; ok {
			lholdTimestamp, err = time.Parse(time.RFC3339Nano, lholdTmstampStr)
			if err != nil {
				return putOpts, err
			}
		}
		putOpts.Internal.LegalholdTimestamp = lholdTimestamp
	}
	if crypto.S3.IsEncrypted(objInfo.UserDefined) {
		putOpts.ServerSideEncryption = encrypt.NewSSE()
	}
	return
}

type replicationAction string

const (
	replicateMetadata replicationAction = "metadata"
	replicateNone     replicationAction = "none"
	replicateAll      replicationAction = "all"
)

// matches k1 with all keys, returns 'true' if one of them matches
func equals(k1 string, keys ...string) bool {
	for _, k2 := range keys {
		if strings.EqualFold(k1, k2) {
			return true
		}
	}
	return false
}

// returns replicationAction by comparing metadata between source and target
func getReplicationAction(oi1 ObjectInfo, oi2 minio.ObjectInfo, opType replication.Type) replicationAction {
	// Avoid resyncing null versions created prior to enabling replication if target has a newer copy
	if opType == replication.ExistingObjectReplicationType &&
		oi1.ModTime.Unix() > oi2.LastModified.Unix() && oi1.VersionID == nullVersionID {
		return replicateNone
	}
	sz, _ := oi1.GetActualSize()

	// needs full replication
	if oi1.ETag != oi2.ETag ||
		oi1.VersionID != oi2.VersionID ||
		sz != oi2.Size ||
		oi1.DeleteMarker != oi2.IsDeleteMarker ||
		oi1.ModTime.Unix() != oi2.LastModified.Unix() {
		return replicateAll
	}

	if oi1.ContentType != oi2.ContentType {
		return replicateMetadata
	}

	if oi1.ContentEncoding != "" {
		enc, ok := oi2.Metadata[xhttp.ContentEncoding]
		if !ok {
			enc, ok = oi2.Metadata[strings.ToLower(xhttp.ContentEncoding)]
			if !ok {
				return replicateMetadata
			}
		}
		if strings.Join(enc, ",") != oi1.ContentEncoding {
			return replicateMetadata
		}
	}

	t, _ := tags.ParseObjectTags(oi1.UserTags)
	if !reflect.DeepEqual(oi2.UserTags, t.ToMap()) || (oi2.UserTagCount != len(t.ToMap())) {
		return replicateMetadata
	}

	// Compare only necessary headers
	compareKeys := []string{
		"Expires",
		"Cache-Control",
		"Content-Language",
		"Content-Disposition",
		"X-Amz-Object-Lock-Mode",
		"X-Amz-Object-Lock-Retain-Until-Date",
		"X-Amz-Object-Lock-Legal-Hold",
		"X-Amz-Website-Redirect-Location",
		"X-Amz-Meta-",
	}

	// compare metadata on both maps to see if meta is identical
	compareMeta1 := make(map[string]string)
	for k, v := range oi1.UserDefined {
		var found bool
		for _, prefix := range compareKeys {
			if !stringsHasPrefixFold(k, prefix) {
				continue
			}
			found = true
			break
		}
		if found {
			compareMeta1[strings.ToLower(k)] = v
		}
	}

	compareMeta2 := make(map[string]string)
	for k, v := range oi2.Metadata {
		var found bool
		for _, prefix := range compareKeys {
			if !stringsHasPrefixFold(k, prefix) {
				continue
			}
			found = true
			break
		}
		if found {
			compareMeta2[strings.ToLower(k)] = strings.Join(v, ",")
		}
	}

	if !reflect.DeepEqual(compareMeta1, compareMeta2) {
		return replicateMetadata
	}

	return replicateNone
}

// replicateObject replicates the specified version of the object to destination bucket
// The source object is then updated to reflect the replication status.
func replicateObject(ctx context.Context, ri ReplicateObjectInfo, objectAPI ObjectLayer) {
	var replicationStatus replication.StatusType
	defer func() {
		if replicationStatus.Empty() {
			// replication status is empty means
			// replication was not attempted for some
			// reason, notify the state of the object
			// on disk.
			replicationStatus = ri.ReplicationStatus
		}
		auditLogInternal(ctx, AuditLogOptions{
			Event:     ri.EventType,
			APIName:   ReplicateObjectAPI,
			Bucket:    ri.Bucket,
			Object:    ri.Name,
			VersionID: ri.VersionID,
			Status:    replicationStatus.String(),
		})
	}()

	objInfo := ri.ObjectInfo
	bucket := objInfo.Bucket
	object := objInfo.Name

	cfg, err := getReplicationConfig(ctx, bucket)
	if err != nil {
		logger.LogOnceIf(ctx, err, "get-replication-config-"+bucket)
		sendEvent(eventArgs{
			EventName:  event.ObjectReplicationNotTracked,
			BucketName: bucket,
			Object:     objInfo,
			UserAgent:  "Internal: [Replication]",
			Host:       globalLocalNodeName,
		})
		return
	}
	tgtArns := cfg.FilterTargetArns(replication.ObjectOpts{
		Name:     object,
		SSEC:     crypto.SSEC.IsEncrypted(objInfo.UserDefined),
		UserTags: objInfo.UserTags,
	})
	// Lock the object name before starting replication.
	// Use separate lock that doesn't collide with regular objects.
	lk := objectAPI.NewNSLock(bucket, "/[replicate]/"+object)
	lkctx, err := lk.GetLock(ctx, globalOperationTimeout)
	if err != nil {
		sendEvent(eventArgs{
			EventName:  event.ObjectReplicationNotTracked,
			BucketName: bucket,
			Object:     objInfo,
			UserAgent:  "Internal: [Replication]",
			Host:       globalLocalNodeName,
		})
		globalReplicationPool.queueMRFSave(ri.ToMRFEntry())
		logger.LogIf(ctx, fmt.Errorf("failed to get lock for object: %s bucket:%s arn:%s", object, bucket, ri.TargetArn))
		return
	}
	ctx = lkctx.Context()
	defer lk.Unlock(lkctx)

	var wg sync.WaitGroup
	var rinfos replicatedInfos
	rinfos.Targets = make([]replicatedTargetInfo, len(tgtArns))
	for i, tgtArn := range tgtArns {
		tgt := globalBucketTargetSys.GetRemoteTargetClient(ctx, tgtArn)
		if tgt == nil {
			logger.LogIf(ctx, fmt.Errorf("failed to get target for bucket:%s arn:%s", bucket, tgtArn))
			sendEvent(eventArgs{
				EventName:  event.ObjectReplicationNotTracked,
				BucketName: bucket,
				Object:     objInfo,
				UserAgent:  "Internal: [Replication]",
				Host:       globalLocalNodeName,
			})
			continue
		}
		wg.Add(1)
		go func(index int, tgt *TargetClient) {
			defer wg.Done()
			if ri.OpType == replication.ObjectReplicationType {
				// all incoming calls go through optimized path.
				rinfos.Targets[index] = ri.replicateObject(ctx, objectAPI, tgt)
			} else {
				rinfos.Targets[index] = ri.replicateAll(ctx, objectAPI, tgt)
			}
		}(i, tgt)
	}
	wg.Wait()

	replicationStatus = rinfos.ReplicationStatus() // used in defer function
	// FIXME: add support for missing replication events
	// - event.ObjectReplicationMissedThreshold
	// - event.ObjectReplicationReplicatedAfterThreshold
	eventName := event.ObjectReplicationComplete
	if replicationStatus == replication.Failed {
		eventName = event.ObjectReplicationFailed
	}
	newReplStatusInternal := rinfos.ReplicationStatusInternal()
	// Note that internal replication status(es) may match for previously replicated objects - in such cases
	// metadata should be updated with last resync timestamp.
	if objInfo.ReplicationStatusInternal != newReplStatusInternal || rinfos.ReplicationResynced() {
		popts := ObjectOptions{
			MTime:     objInfo.ModTime,
			VersionID: objInfo.VersionID,
			EvalMetadataFn: func(oi *ObjectInfo, gerr error) (dsc ReplicateDecision, err error) {
				oi.UserDefined[ReservedMetadataPrefixLower+ReplicationStatus] = newReplStatusInternal
				oi.UserDefined[ReservedMetadataPrefixLower+ReplicationTimestamp] = UTCNow().Format(time.RFC3339Nano)
				oi.UserDefined[xhttp.AmzBucketReplicationStatus] = string(rinfos.ReplicationStatus())
				for _, rinfo := range rinfos.Targets {
					if rinfo.ResyncTimestamp != "" {
						oi.UserDefined[targetResetHeader(rinfo.Arn)] = rinfo.ResyncTimestamp
					}
				}
				if objInfo.UserTags != "" {
					oi.UserDefined[xhttp.AmzObjectTagging] = objInfo.UserTags
				}
				return dsc, nil
			},
		}

		_, _ = objectAPI.PutObjectMetadata(ctx, bucket, object, popts)
		opType := replication.MetadataReplicationType
		if rinfos.Action() == replicateAll {
			opType = replication.ObjectReplicationType
		}
		for _, rinfo := range rinfos.Targets {
			if rinfo.ReplicationStatus != rinfo.PrevReplicationStatus {
				globalReplicationStats.Update(bucket, rinfo.Arn, rinfo.Size, rinfo.Duration, rinfo.ReplicationStatus, rinfo.PrevReplicationStatus, opType)
			}
		}
	}

	sendEvent(eventArgs{
		EventName:  eventName,
		BucketName: bucket,
		Object:     objInfo,
		UserAgent:  "Internal: [Replication]",
		Host:       globalLocalNodeName,
	})

	// re-queue failures once more - keep a retry count to avoid flooding the queue if
	// the target site is down. Leave it to scanner to catch up instead.
	if rinfos.ReplicationStatus() != replication.Completed {
		ri.OpType = replication.HealReplicationType
		ri.EventType = ReplicateMRF
		ri.ReplicationStatusInternal = rinfos.ReplicationStatusInternal()
		ri.RetryCount++
		globalReplicationPool.queueMRFSave(ri.ToMRFEntry())
	}
}

// replicateObject replicates object data for specified version of the object to destination bucket
// The source object is then updated to reflect the replication status.
func (ri ReplicateObjectInfo) replicateObject(ctx context.Context, objectAPI ObjectLayer, tgt *TargetClient) (rinfo replicatedTargetInfo) {
	startTime := time.Now()
	objInfo := ri.ObjectInfo.Clone()
	bucket := objInfo.Bucket
	object := objInfo.Name
	sz, _ := objInfo.GetActualSize()

	rAction := replicateAll
	rinfo = replicatedTargetInfo{
		Size:                  sz,
		Arn:                   tgt.ARN,
		PrevReplicationStatus: objInfo.TargetReplicationStatus(tgt.ARN),
		ReplicationStatus:     replication.Failed,
		OpType:                ri.OpType,
		ReplicationAction:     rAction,
	}

	if ri.ObjectInfo.TargetReplicationStatus(tgt.ARN) == replication.Completed && !ri.ExistingObjResync.Empty() && !ri.ExistingObjResync.mustResyncTarget(tgt.ARN) {
		rinfo.ReplicationStatus = replication.Completed
		rinfo.ReplicationResynced = true
		return
	}

	if globalBucketTargetSys.isOffline(tgt.EndpointURL()) {
<<<<<<< HEAD
		logger.LogOnceIf(ctx, fmt.Errorf("remote target is offline for bucket:%s arn:%s retry:%d", bucket, tgt.ARN, ri.RetryCount), "replication-target-offline"+tgt.ARN)
=======
		logger.LogOnceIf(ctx, fmt.Errorf("remote target is offline for bucket:%s arn:%s", bucket, tgt.ARN), "replication-target-offline-obj-"+tgt.ARN)
>>>>>>> 2d1cda20
		sendEvent(eventArgs{
			EventName:  event.ObjectReplicationNotTracked,
			BucketName: bucket,
			Object:     objInfo,
			UserAgent:  "Internal: [Replication]",
			Host:       globalLocalNodeName,
		})
		return
	}

	versioned := globalBucketVersioningSys.PrefixEnabled(bucket, object)
	versionSuspended := globalBucketVersioningSys.PrefixSuspended(bucket, object)

	gr, err := objectAPI.GetObjectNInfo(ctx, bucket, object, nil, http.Header{}, ObjectOptions{
		VersionID:        objInfo.VersionID,
		Versioned:        versioned,
		VersionSuspended: versionSuspended,
	})
	if err != nil {
		if !isErrVersionNotFound(err) && !isErrObjectNotFound(err) {
			sendEvent(eventArgs{
				EventName:  event.ObjectReplicationNotTracked,
				BucketName: bucket,
				Object:     objInfo,
				UserAgent:  "Internal: [Replication]",
				Host:       globalLocalNodeName,
			})
			logger.LogIf(ctx, fmt.Errorf("unable to update replicate metadata for %s/%s(%s): %w", bucket, object, objInfo.VersionID, err))
		}
		return
	}
	defer gr.Close()

	objInfo = gr.ObjInfo
	// make sure we have the latest metadata for metrics calculation
	rinfo.PrevReplicationStatus = objInfo.TargetReplicationStatus(tgt.ARN)

	size, err := objInfo.GetActualSize()
	if err != nil {
		logger.LogIf(ctx, err)
		sendEvent(eventArgs{
			EventName:  event.ObjectReplicationNotTracked,
			BucketName: bucket,
			Object:     objInfo,
			UserAgent:  "Internal: [Replication]",
			Host:       globalLocalNodeName,
		})
		return
	}

	if tgt.Bucket == "" {
		logger.LogIf(ctx, fmt.Errorf("unable to replicate object %s(%s), bucket is empty", objInfo.Name, objInfo.VersionID))
		sendEvent(eventArgs{
			EventName:  event.ObjectReplicationNotTracked,
			BucketName: bucket,
			Object:     objInfo,
			UserAgent:  "Internal: [Replication]",
			Host:       globalLocalNodeName,
		})
		return rinfo
	}
	defer func() {
		if rinfo.ReplicationStatus == replication.Completed && ri.OpType == replication.ExistingObjectReplicationType && tgt.ResetID != "" {
			rinfo.ResyncTimestamp = fmt.Sprintf("%s;%s", UTCNow().Format(http.TimeFormat), tgt.ResetID)
			rinfo.ReplicationResynced = true
		}
		rinfo.Duration = time.Since(startTime)
	}()

	rinfo.ReplicationStatus = replication.Completed
	rinfo.Size = size
	rinfo.ReplicationAction = rAction
	// use core client to avoid doing multipart on PUT
	c := &minio.Core{Client: tgt.Client}

	putOpts, err := putReplicationOpts(ctx, tgt.StorageClass, objInfo)
	if err != nil {
		logger.LogIf(ctx, fmt.Errorf("failed to get target for replication bucket:%s err:%w", bucket, err))
		sendEvent(eventArgs{
			EventName:  event.ObjectReplicationNotTracked,
			BucketName: bucket,
			Object:     objInfo,
			UserAgent:  "Internal: [Replication]",
			Host:       globalLocalNodeName,
		})
		return
	}

	var headerSize int
	for k, v := range putOpts.Header() {
		headerSize += len(k) + len(v)
	}

	opts := &bandwidth.MonitorReaderOptions{
		Bucket:     objInfo.Bucket,
		TargetARN:  tgt.ARN,
		HeaderSize: headerSize,
	}
	newCtx := ctx
	if globalBucketMonitor.IsThrottled(bucket, tgt.ARN) {
		var cancel context.CancelFunc
		newCtx, cancel = context.WithTimeout(ctx, throttleDeadline)
		defer cancel()
	}
	r := bandwidth.NewMonitoredReader(newCtx, globalBucketMonitor, gr, opts)
	if objInfo.isMultipart() {
		if err := replicateObjectWithMultipart(ctx, c, tgt.Bucket, object,
			r, objInfo, putOpts); err != nil {
			if minio.ToErrorResponse(err).Code != "PreconditionFailed" {
				rinfo.ReplicationStatus = replication.Failed
				logger.LogIf(ctx, fmt.Errorf("unable to replicate for object %s/%s(%s): %s", bucket, objInfo.Name, objInfo.VersionID, err))
			}
		}
	} else {
		if _, err = c.PutObject(ctx, tgt.Bucket, object, r, size, "", "", putOpts); err != nil {
			if minio.ToErrorResponse(err).Code != "PreconditionFailed" {
				rinfo.ReplicationStatus = replication.Failed
				logger.LogIf(ctx, fmt.Errorf("unable to replicate for object %s/%s(%s): %s", bucket, objInfo.Name, objInfo.VersionID, err))
			}
		}
	}
	return
}

// replicateAll replicates metadata for specified version of the object to destination bucket
// if the destination version is missing it automatically does fully copy as well.
// The source object is then updated to reflect the replication status.
func (ri ReplicateObjectInfo) replicateAll(ctx context.Context, objectAPI ObjectLayer, tgt *TargetClient) (rinfo replicatedTargetInfo) {
	startTime := time.Now()
	objInfo := ri.ObjectInfo.Clone()
	bucket := objInfo.Bucket
	object := objInfo.Name
	sz, _ := objInfo.GetActualSize()

	// set defaults for replication action based on operation being performed - actual
	// replication action can only be determined after stat on remote. This default is
	// needed for updating replication metrics correctly when target is offline.
	rAction := replicateMetadata

	rinfo = replicatedTargetInfo{
		Size:                  sz,
		Arn:                   tgt.ARN,
		PrevReplicationStatus: objInfo.TargetReplicationStatus(tgt.ARN),
		ReplicationStatus:     replication.Failed,
		OpType:                ri.OpType,
		ReplicationAction:     rAction,
	}

	if globalBucketTargetSys.isOffline(tgt.EndpointURL()) {
<<<<<<< HEAD
		logger.LogOnceIf(ctx, fmt.Errorf("remote target is offline for bucket:%s arn:%s retry:%d", bucket, tgt.ARN, ri.RetryCount), "replication-target-offline-heal"+tgt.ARN)
=======
		logger.LogOnceIf(ctx, fmt.Errorf("remote target is offline for bucket:%s arn:%s", bucket, tgt.ARN), "replication-target-offline-all-"+tgt.ARN)
>>>>>>> 2d1cda20
		sendEvent(eventArgs{
			EventName:  event.ObjectReplicationNotTracked,
			BucketName: bucket,
			Object:     objInfo,
			UserAgent:  "Internal: [Replication]",
			Host:       globalLocalNodeName,
		})
		return
	}

	versioned := globalBucketVersioningSys.PrefixEnabled(bucket, object)
	versionSuspended := globalBucketVersioningSys.PrefixSuspended(bucket, object)

	gr, err := objectAPI.GetObjectNInfo(ctx, bucket, object, nil, http.Header{}, ObjectOptions{
		VersionID:        objInfo.VersionID,
		Versioned:        versioned,
		VersionSuspended: versionSuspended,
	})
	if err != nil {
		if !isErrVersionNotFound(err) && !isErrObjectNotFound(err) {
			sendEvent(eventArgs{
				EventName:  event.ObjectReplicationNotTracked,
				BucketName: bucket,
				Object:     objInfo,
				UserAgent:  "Internal: [Replication]",
				Host:       globalLocalNodeName,
			})
			logger.LogIf(ctx, fmt.Errorf("unable to update replicate metadata for %s/%s(%s): %w", bucket, object, objInfo.VersionID, err))
		}
		return
	}
	defer gr.Close()

	objInfo = gr.ObjInfo
	// make sure we have the latest metadata for metrics calculation
	rinfo.PrevReplicationStatus = objInfo.TargetReplicationStatus(tgt.ARN)

	// use latest ObjectInfo to check if previous replication attempt succeeded
	if objInfo.TargetReplicationStatus(tgt.ARN) == replication.Completed && !ri.ExistingObjResync.Empty() && !ri.ExistingObjResync.mustResyncTarget(tgt.ARN) {
		rinfo.ReplicationStatus = replication.Completed
		rinfo.ReplicationResynced = true
		return
	}

	size, err := objInfo.GetActualSize()
	if err != nil {
		logger.LogIf(ctx, err)
		sendEvent(eventArgs{
			EventName:  event.ObjectReplicationNotTracked,
			BucketName: bucket,
			Object:     objInfo,
			UserAgent:  "Internal: [Replication]",
			Host:       globalLocalNodeName,
		})
		return
	}

	if tgt.Bucket == "" {
		logger.LogIf(ctx, fmt.Errorf("unable to replicate object %s(%s), bucket is empty", objInfo.Name, objInfo.VersionID))
		sendEvent(eventArgs{
			EventName:  event.ObjectReplicationNotTracked,
			BucketName: bucket,
			Object:     objInfo,
			UserAgent:  "Internal: [Replication]",
			Host:       globalLocalNodeName,
		})
		return rinfo
	}
	defer func() {
		if rinfo.ReplicationStatus == replication.Completed && ri.OpType == replication.ExistingObjectReplicationType && tgt.ResetID != "" {
			rinfo.ResyncTimestamp = fmt.Sprintf("%s;%s", UTCNow().Format(http.TimeFormat), tgt.ResetID)
			rinfo.ReplicationResynced = true
		}
		rinfo.Duration = time.Since(startTime)
	}()

	rAction = replicateAll
	oi, cerr := tgt.StatObject(ctx, tgt.Bucket, object, minio.StatObjectOptions{
		VersionID: objInfo.VersionID,
		Internal: minio.AdvancedGetOptions{
			ReplicationProxyRequest: "false",
		},
	})
	if cerr == nil {
		rAction = getReplicationAction(objInfo, oi, ri.OpType)
		rinfo.ReplicationStatus = replication.Completed
		if rAction == replicateNone {
			if ri.OpType == replication.ExistingObjectReplicationType &&
				objInfo.ModTime.Unix() > oi.LastModified.Unix() && objInfo.VersionID == nullVersionID {
				logger.LogIf(ctx, fmt.Errorf("unable to replicate %s/%s (null). Newer version exists on target", bucket, object))
				sendEvent(eventArgs{
					EventName:  event.ObjectReplicationNotTracked,
					BucketName: bucket,
					Object:     objInfo,
					UserAgent:  "Internal: [Replication]",
					Host:       globalLocalNodeName,
				})
			}
			// object with same VersionID already exists, replication kicked off by
			// PutObject might have completed
			if objInfo.TargetReplicationStatus(tgt.ARN) == replication.Pending || objInfo.TargetReplicationStatus(tgt.ARN) == replication.Failed || ri.OpType == replication.ExistingObjectReplicationType {
				// if metadata is not updated for some reason after replication, such as
				// 503 encountered while updating metadata - make sure to set ReplicationStatus
				// as Completed.
				//
				// Note: Replication Stats would have been updated despite metadata update failure.
				rinfo.ReplicationAction = rAction
				rinfo.ReplicationStatus = replication.Completed
			}
			return
		}
	}
	// if target returns error other than NoSuchKey, defer replication attempt
	if cerr != nil {
		errResp := minio.ToErrorResponse(cerr)
		switch errResp.Code {
		case "NoSuchKey", "NoSuchVersion", "SlowDownRead":
			rAction = replicateAll
		default:
			logger.LogIf(ctx, fmt.Errorf("unable to replicate %s/%s (%s). Target (%s) returned %s error on HEAD",
				bucket, object, objInfo.VersionID, tgt.EndpointURL(), cerr))
			sendEvent(eventArgs{
				EventName:  event.ObjectReplicationNotTracked,
				BucketName: bucket,
				Object:     objInfo,
				UserAgent:  "Internal: [Replication]",
				Host:       globalLocalNodeName,
			})
			return
		}
	}
	rinfo.ReplicationStatus = replication.Completed
	rinfo.Size = size
	rinfo.ReplicationAction = rAction
	// use core client to avoid doing multipart on PUT
	c := &minio.Core{Client: tgt.Client}
	if rAction != replicateAll {
		// replicate metadata for object tagging/copy with metadata replacement
		srcOpts := minio.CopySrcOptions{
			Bucket:    tgt.Bucket,
			Object:    object,
			VersionID: objInfo.VersionID,
		}
		dstOpts := minio.PutObjectOptions{
			Internal: minio.AdvancedPutOptions{
				SourceVersionID:    objInfo.VersionID,
				ReplicationRequest: true, // always set this to distinguish between `mc mirror` replication and serverside
			},
		}
		if _, err = c.CopyObject(ctx, tgt.Bucket, object, tgt.Bucket, object, getCopyObjMetadata(objInfo, tgt.StorageClass), srcOpts, dstOpts); err != nil {
			rinfo.ReplicationStatus = replication.Failed
			logger.LogIf(ctx, fmt.Errorf("unable to replicate metadata for object %s/%s(%s): %s", bucket, objInfo.Name, objInfo.VersionID, err))
		}
	} else {
		var putOpts minio.PutObjectOptions
		putOpts, err = putReplicationOpts(ctx, tgt.StorageClass, objInfo)
		if err != nil {
			logger.LogIf(ctx, fmt.Errorf("failed to get target for replication bucket:%s err:%w", bucket, err))
			sendEvent(eventArgs{
				EventName:  event.ObjectReplicationNotTracked,
				BucketName: bucket,
				Object:     objInfo,
				UserAgent:  "Internal: [Replication]",
				Host:       globalLocalNodeName,
			})
			return
		}
		var headerSize int
		for k, v := range putOpts.Header() {
			headerSize += len(k) + len(v)
		}

		opts := &bandwidth.MonitorReaderOptions{
			Bucket:     objInfo.Bucket,
			TargetARN:  tgt.ARN,
			HeaderSize: headerSize,
		}
		newCtx := ctx
		if globalBucketMonitor.IsThrottled(bucket, tgt.ARN) {
			var cancel context.CancelFunc
			newCtx, cancel = context.WithTimeout(ctx, throttleDeadline)
			defer cancel()
		}
		r := bandwidth.NewMonitoredReader(newCtx, globalBucketMonitor, gr, opts)
		if objInfo.isMultipart() {
			if err := replicateObjectWithMultipart(ctx, c, tgt.Bucket, object,
				r, objInfo, putOpts); err != nil {
				if minio.ToErrorResponse(err).Code != "PreconditionFailed" {
					rinfo.ReplicationStatus = replication.Failed
					logger.LogIf(ctx, fmt.Errorf("unable to replicate for object %s/%s(%s): %s", bucket, objInfo.Name, objInfo.VersionID, err))
				} else {
					rinfo.ReplicationStatus = replication.Completed
				}
			}
		} else {
			if _, err = c.PutObject(ctx, tgt.Bucket, object, r, size, "", "", putOpts); err != nil {
				if minio.ToErrorResponse(err).Code != "PreconditionFailed" {
					rinfo.ReplicationStatus = replication.Failed
					logger.LogIf(ctx, fmt.Errorf("unable to replicate for object %s/%s(%s): %s", bucket, objInfo.Name, objInfo.VersionID, err))
				} else {
					rinfo.ReplicationStatus = replication.Completed
				}
			}
		}
	}
	return
}

func replicateObjectWithMultipart(ctx context.Context, c *minio.Core, bucket, object string, r io.Reader, objInfo ObjectInfo, opts minio.PutObjectOptions) (err error) {
	var uploadedParts []minio.CompletePart
	// new multipart must not set mtime as it may lead to erroneous cleanups at various intervals.
	opts.Internal.SourceMTime = time.Time{} // this value is saved properly in CompleteMultipartUpload()
	uploadID, err := c.NewMultipartUpload(context.Background(), bucket, object, opts)
	if err != nil {
		return err
	}

	defer func() {
		if err != nil {
			// block and abort remote upload upon failure.
			attempts := 1
			for attempts <= 3 {
				aerr := c.AbortMultipartUpload(ctx, bucket, object, uploadID)
				if aerr == nil {
					return
				}
				logger.LogIf(ctx,
					fmt.Errorf("Trying %s: Unable to cleanup failed multipart replication %s on remote %s/%s: %w - this may consume space on remote cluster",
						humanize.Ordinal(attempts), uploadID, bucket, object, aerr))
				attempts++
				time.Sleep(time.Second)
			}
		}
	}()

	var (
		hr    *hash.Reader
		pInfo minio.ObjectPart
	)

	for _, partInfo := range objInfo.Parts {
		hr, err = hash.NewReader(io.LimitReader(r, partInfo.ActualSize), partInfo.ActualSize, "", "", partInfo.ActualSize)
		if err != nil {
			return err
		}

		popts := minio.PutObjectPartOptions{
			SSE: opts.ServerSideEncryption,
		}

		pInfo, err = c.PutObjectPart(ctx, bucket, object, uploadID, partInfo.Number, hr, partInfo.ActualSize, popts)
		if err != nil {
			return err
		}
		if pInfo.Size != partInfo.ActualSize {
			return fmt.Errorf("Part size mismatch: got %d, want %d", pInfo.Size, partInfo.ActualSize)
		}
		uploadedParts = append(uploadedParts, minio.CompletePart{
			PartNumber: pInfo.PartNumber,
			ETag:       pInfo.ETag,
		})
	}
	_, err = c.CompleteMultipartUpload(ctx, bucket, object, uploadID, uploadedParts, minio.PutObjectOptions{
		Internal: minio.AdvancedPutOptions{
			SourceMTime: objInfo.ModTime,
			// always set this to distinguish between `mc mirror` replication and serverside
			ReplicationRequest: true,
		},
	})
	return err
}

// filterReplicationStatusMetadata filters replication status metadata for COPY
func filterReplicationStatusMetadata(metadata map[string]string) map[string]string {
	// Copy on write
	dst := metadata
	var copied bool
	delKey := func(key string) {
		if _, ok := metadata[key]; !ok {
			return
		}
		if !copied {
			dst = make(map[string]string, len(metadata))
			for k, v := range metadata {
				dst[k] = v
			}
			copied = true
		}
		delete(dst, key)
	}

	delKey(xhttp.AmzBucketReplicationStatus)
	return dst
}

// DeletedObjectReplicationInfo has info on deleted object
type DeletedObjectReplicationInfo struct {
	DeletedObject
	Bucket    string
	EventType string
	OpType    replication.Type
	ResetID   string
	TargetArn string
}

// ToMRFEntry returns the relevant info needed by MRF
func (di DeletedObjectReplicationInfo) ToMRFEntry() MRFReplicateEntry {
	versionID := di.DeleteMarkerVersionID
	if versionID == "" {
		versionID = di.VersionID
	}
	return MRFReplicateEntry{
		Bucket:    di.Bucket,
		Object:    di.ObjectName,
		versionID: versionID,
	}
}

// Replication specific APIName
const (
	ReplicateObjectAPI = "ReplicateObject"
	ReplicateDeleteAPI = "ReplicateDelete"
)

const (
	// ReplicateQueued - replication being queued trail
	ReplicateQueued = "replicate:queue"

	// ReplicateExisting - audit trail for existing objects replication
	ReplicateExisting = "replicate:existing"
	// ReplicateExistingDelete - audit trail for delete replication triggered for existing delete markers
	ReplicateExistingDelete = "replicate:existing:delete"

	// ReplicateMRF - audit trail for replication from Most Recent Failures (MRF) queue
	ReplicateMRF = "replicate:mrf"
	// ReplicateIncoming - audit trail of inline replication
	ReplicateIncoming = "replicate:incoming"
	// ReplicateIncomingDelete - audit trail of inline replication of deletes.
	ReplicateIncomingDelete = "replicate:incoming:delete"

	// ReplicateHeal - audit trail for healing of failed/pending replications
	ReplicateHeal = "replicate:heal"
	// ReplicateHealDelete - audit trail of healing of failed/pending delete replications.
	ReplicateHealDelete = "replicate:heal:delete"
)

var (
	globalReplicationPool  *ReplicationPool
	globalReplicationStats *ReplicationStats
)

// ReplicationPool describes replication pool
type ReplicationPool struct {
	// atomic ops:
	activeWorkers    int32
	activeMRFWorkers int32

	objLayer ObjectLayer
	ctx      context.Context
	priority string
	mu       sync.RWMutex
	resyncer *replicationResyncer

	// workers:
	workers         []chan ReplicationWorkerOperation
	existingWorkers chan ReplicationWorkerOperation

	// mrf:
	mrfWorkerKillCh chan struct{}
	mrfReplicaCh    chan ReplicationWorkerOperation
	mrfSaveCh       chan MRFReplicateEntry
	mrfStopCh       chan struct{}
	mrfWorkerSize   int
	saveStateCh     chan struct{}
}

// ReplicationWorkerOperation is a shared interface of replication operations.
type ReplicationWorkerOperation interface {
	ToMRFEntry() MRFReplicateEntry
}

const (
	// WorkerMaxLimit max number of workers per node for "fast" mode
	WorkerMaxLimit = 500

	// WorkerMinLimit min number of workers per node for "slow" mode
	WorkerMinLimit = 50

	// WorkerAutoDefault is default number of workers for "auto" mode
	WorkerAutoDefault = 100

	// MRFWorkerMaxLimit max number of mrf workers per node for "fast" mode
	MRFWorkerMaxLimit = 8

	// MRFWorkerMinLimit min number of mrf workers per node for "slow" mode
	MRFWorkerMinLimit = 2

	// MRFWorkerAutoDefault is default number of mrf workers for "auto" mode
	MRFWorkerAutoDefault = 4
)

// NewReplicationPool creates a pool of replication workers of specified size
func NewReplicationPool(ctx context.Context, o ObjectLayer, opts replicationPoolOpts) *ReplicationPool {
	var workers, failedWorkers int
	priority := "auto"
	if opts.Priority != "" {
		priority = opts.Priority
	}
	switch priority {
	case "fast":
		workers = WorkerMaxLimit
		failedWorkers = MRFWorkerMaxLimit
	case "slow":
		workers = WorkerMinLimit
		failedWorkers = MRFWorkerMinLimit
	default:
		workers = WorkerAutoDefault
		failedWorkers = MRFWorkerAutoDefault
	}

	pool := &ReplicationPool{
		workers:         make([]chan ReplicationWorkerOperation, 0, workers),
		existingWorkers: make(chan ReplicationWorkerOperation, 100000),
		mrfReplicaCh:    make(chan ReplicationWorkerOperation, 100000),
		mrfWorkerKillCh: make(chan struct{}, failedWorkers),
		resyncer:        newresyncer(),
		mrfSaveCh:       make(chan MRFReplicateEntry, 100000),
		mrfStopCh:       make(chan struct{}, 1),
		saveStateCh:     make(chan struct{}, 1),
		ctx:             ctx,
		objLayer:        o,
		priority:        priority,
	}

	pool.ResizeWorkers(workers, 0)
	pool.ResizeFailedWorkers(failedWorkers)
	go pool.AddWorker(pool.existingWorkers, nil)
	go pool.resyncer.PersistToDisk(ctx, o)
	go pool.processMRF()
	go pool.persistMRF()
	go pool.saveStatsToDisk()
	return pool
}

// AddMRFWorker adds a pending/failed replication worker to handle requests that could not be queued
// to the other workers
func (p *ReplicationPool) AddMRFWorker() {
	for {
		select {
		case <-p.ctx.Done():
			return
		case oi, ok := <-p.mrfReplicaCh:
			if !ok {
				return
			}
			switch v := oi.(type) {
			case ReplicateObjectInfo:
				atomic.AddInt32(&p.activeMRFWorkers, 1)
				replicateObject(p.ctx, v, p.objLayer)
				atomic.AddInt32(&p.activeMRFWorkers, -1)
			default:
				logger.LogOnceIf(p.ctx, fmt.Errorf("unknown mrf replication type: %T", oi), "unknown-mrf-replicate-type")
			}
		case <-p.mrfWorkerKillCh:
			return
		}
	}
}

// AddWorker adds a replication worker to the pool.
// An optional pointer to a tracker that will be atomically
// incremented when operations are running can be provided.
func (p *ReplicationPool) AddWorker(input <-chan ReplicationWorkerOperation, opTracker *int32) {
	for {
		select {
		case <-p.ctx.Done():
			return
		case oi, ok := <-input:
			if !ok {
				return
			}
			switch v := oi.(type) {
			case ReplicateObjectInfo:
				if opTracker != nil {
					atomic.AddInt32(opTracker, 1)
				}
				replicateObject(p.ctx, v, p.objLayer)
				if opTracker != nil {
					atomic.AddInt32(opTracker, -1)
				}
			case DeletedObjectReplicationInfo:
				if opTracker != nil {
					atomic.AddInt32(opTracker, 1)
				}
				replicateDelete(p.ctx, v, p.objLayer)
				if opTracker != nil {
					atomic.AddInt32(opTracker, -1)
				}
			default:
				logger.LogOnceIf(p.ctx, fmt.Errorf("unknown replication type: %T", oi), "unknown-replicate-type")
			}
		}
	}
}

// ActiveWorkers returns the number of active workers handling replication traffic.
func (p *ReplicationPool) ActiveWorkers() int {
	return int(atomic.LoadInt32(&p.activeWorkers))
}

// ActiveMRFWorkers returns the number of active workers handling replication failures.
func (p *ReplicationPool) ActiveMRFWorkers() int {
	return int(atomic.LoadInt32(&p.activeMRFWorkers))
}

// ResizeWorkers sets replication workers pool to new size.
// checkOld can be set to an expected value.
// If the worker count changed
func (p *ReplicationPool) ResizeWorkers(n, checkOld int) {
	p.mu.Lock()
	defer p.mu.Unlock()

	if (checkOld > 0 && len(p.workers) != checkOld) || n == len(p.workers) || n < 1 {
		// Either already satisfied or worker count changed while we waited for the lock.
		return
	}
	for len(p.workers) < n {
		input := make(chan ReplicationWorkerOperation, 10000)
		p.workers = append(p.workers, input)

		go p.AddWorker(input, &p.activeWorkers)
	}
	for len(p.workers) > n {
		worker := p.workers[len(p.workers)-1]
		p.workers = p.workers[:len(p.workers)-1]
		close(worker)
	}
}

// ResizeWorkerPriority sets replication failed workers pool size
func (p *ReplicationPool) ResizeWorkerPriority(pri string) {
	var workers, mrfWorkers int
	p.mu.Lock()
	switch pri {
	case "fast":
		workers = WorkerMaxLimit
		mrfWorkers = MRFWorkerMaxLimit
	case "slow":
		workers = WorkerMinLimit
		mrfWorkers = MRFWorkerMinLimit
	default:
		workers = WorkerAutoDefault
		mrfWorkers = MRFWorkerAutoDefault
		if len(p.workers) < WorkerAutoDefault {
			workers = int(math.Min(float64(len(p.workers)+1), WorkerAutoDefault))
		}
		if p.mrfWorkerSize < MRFWorkerAutoDefault {
			mrfWorkers = int(math.Min(float64(p.mrfWorkerSize+1), MRFWorkerAutoDefault))
		}
	}
	p.priority = pri
	p.mu.Unlock()
	p.ResizeWorkers(workers, 0)
	p.ResizeFailedWorkers(mrfWorkers)
}

// ResizeFailedWorkers sets replication failed workers pool size
func (p *ReplicationPool) ResizeFailedWorkers(n int) {
	p.mu.Lock()
	defer p.mu.Unlock()

	for p.mrfWorkerSize < n {
		p.mrfWorkerSize++
		go p.AddMRFWorker()
	}
	for p.mrfWorkerSize > n {
		p.mrfWorkerSize--
		go func() { p.mrfWorkerKillCh <- struct{}{} }()
	}
}

// getWorkerCh gets a worker channel deterministically based on bucket and object names.
// Must be able to grab read lock from p.
func (p *ReplicationPool) getWorkerCh(bucket, object string) chan<- ReplicationWorkerOperation {
	h := xxh3.HashString(bucket + object)
	p.mu.RLock()
	defer p.mu.RUnlock()
	if len(p.workers) == 0 {
		return nil
	}
	return p.workers[h%uint64(len(p.workers))]
}

func (p *ReplicationPool) queueReplicaTask(ri ReplicateObjectInfo) {
	if p == nil {
		return
	}
	var ch, healCh chan<- ReplicationWorkerOperation
	switch ri.OpType {
	case replication.ExistingObjectReplicationType:
		ch = p.existingWorkers
	case replication.HealReplicationType:
		ch = p.mrfReplicaCh
		healCh = p.getWorkerCh(ri.Name, ri.Bucket)
	default:
		ch = p.getWorkerCh(ri.Name, ri.Bucket)
	}
	if ch == nil && healCh == nil {
		return
	}

	select {
	case <-p.ctx.Done():
	case healCh <- ri:
	case ch <- ri:
	default:
		globalReplicationPool.queueMRFSave(ri.ToMRFEntry())
		p.mu.RLock()
		prio := p.priority
		p.mu.RUnlock()
		switch prio {
		case "fast":
			logger.LogOnceIf(GlobalContext, fmt.Errorf("WARNING: Unable to keep up with incoming traffic"), string(replicationSubsystem))
		case "slow":
			logger.LogOnceIf(GlobalContext, fmt.Errorf("WARNING: Unable to keep up with incoming traffic - we recommend increasing replication priority with `mc admin config set api replication_priority=auto`"), string(replicationSubsystem))
		default:
			if p.ActiveWorkers() < WorkerMaxLimit {
				p.mu.RLock()
				workers := int(math.Min(float64(len(p.workers)+1), WorkerMaxLimit))
				existing := len(p.workers)
				p.mu.RUnlock()
				p.ResizeWorkers(workers, existing)
			}
			if p.ActiveMRFWorkers() < MRFWorkerMaxLimit {
				p.mu.RLock()
				workers := int(math.Min(float64(p.mrfWorkerSize+1), MRFWorkerMaxLimit))
				p.mu.RUnlock()
				p.ResizeFailedWorkers(workers)
			}
		}
	}
}

func queueReplicateDeletesWrapper(doi DeletedObjectReplicationInfo, existingObjectResync ResyncDecision) {
	for k, v := range existingObjectResync.targets {
		if v.Replicate {
			doi.ResetID = v.ResetID
			doi.TargetArn = k

			globalReplicationPool.queueReplicaDeleteTask(doi)
		}
	}
}

func (p *ReplicationPool) queueReplicaDeleteTask(doi DeletedObjectReplicationInfo) {
	if p == nil {
		return
	}
	var ch chan<- ReplicationWorkerOperation
	switch doi.OpType {
	case replication.ExistingObjectReplicationType:
		ch = p.existingWorkers
	case replication.HealReplicationType:
		fallthrough
	default:
		ch = p.getWorkerCh(doi.Bucket, doi.ObjectName)
	}

	select {
	case <-p.ctx.Done():
	case ch <- doi:
	default:
		globalReplicationPool.queueMRFSave(doi.ToMRFEntry())
		p.mu.RLock()
		prio := p.priority
		p.mu.RUnlock()
		switch prio {
		case "fast":
			logger.LogOnceIf(GlobalContext, fmt.Errorf("WARNING: Unable to keep up with incoming deletes"), string(replicationSubsystem))
		case "slow":
			logger.LogOnceIf(GlobalContext, fmt.Errorf("WARNING: Unable to keep up with incoming deletes - we recommend increasing replication priority with `mc admin config set api replication_priority=auto`"), string(replicationSubsystem))
		default:
			if p.ActiveWorkers() < WorkerMaxLimit {
				p.mu.RLock()
				workers := int(math.Min(float64(len(p.workers)+1), WorkerMaxLimit))
				existing := len(p.workers)
				p.mu.RUnlock()
				p.ResizeWorkers(workers, existing)
			}
		}
	}
}

type replicationPoolOpts struct {
	Priority string
}

func initBackgroundReplication(ctx context.Context, objectAPI ObjectLayer) {
	globalReplicationPool = NewReplicationPool(ctx, objectAPI, replicationPoolOpts{
		Priority: globalAPIConfig.getReplicationPriority(),
	})
	globalReplicationStats = NewReplicationStats(ctx, objectAPI)
	go globalReplicationStats.loadInitialReplicationMetrics(ctx)
}

type proxyResult struct {
	Proxy bool
	Err   error
}

// get Reader from replication target if active-active replication is in place and
// this node returns a 404
func proxyGetToReplicationTarget(ctx context.Context, bucket, object string, rs *HTTPRangeSpec, _ http.Header, opts ObjectOptions, proxyTargets *madmin.BucketTargets) (gr *GetObjectReader, proxy proxyResult, err error) {
	tgt, oi, proxy := proxyHeadToRepTarget(ctx, bucket, object, rs, opts, proxyTargets)
	if !proxy.Proxy {
		return nil, proxy, nil
	}
	fn, _, _, err := NewGetObjectReader(nil, oi, opts)
	if err != nil {
		return nil, proxy, err
	}
	gopts := minio.GetObjectOptions{
		VersionID:            opts.VersionID,
		ServerSideEncryption: opts.ServerSideEncryption,
		Internal: minio.AdvancedGetOptions{
			ReplicationProxyRequest: "true",
		},
		PartNumber: opts.PartNumber,
	}
	// get correct offsets for encrypted object
	if rs != nil {
		h, err := rs.ToHeader()
		if err != nil {
			return nil, proxy, err
		}
		gopts.Set(xhttp.Range, h)
	}
	// Make sure to match ETag when proxying.
	if err = gopts.SetMatchETag(oi.ETag); err != nil {
		return nil, proxy, err
	}
	c := minio.Core{Client: tgt.Client}
	obj, _, h, err := c.GetObject(ctx, tgt.Bucket, object, gopts)
	if err != nil {
		return nil, proxy, err
	}
	closeReader := func() { obj.Close() }
	reader, err := fn(obj, h, closeReader)
	if err != nil {
		return nil, proxy, err
	}
	reader.ObjInfo = oi.Clone()
	if rs != nil {
		contentSize, err := parseSizeFromContentRange(h)
		if err != nil {
			return nil, proxy, err
		}
		reader.ObjInfo.Size = contentSize
	}

	return reader, proxyResult{Proxy: true}, nil
}

func getProxyTargets(ctx context.Context, bucket, object string, opts ObjectOptions) (tgts *madmin.BucketTargets) {
	if opts.VersionSuspended {
		return &madmin.BucketTargets{}
	}
	if opts.ProxyRequest || (opts.ProxyHeaderSet && !opts.ProxyRequest) {
		return &madmin.BucketTargets{}
	}
	cfg, err := getReplicationConfig(ctx, bucket)
	if err != nil || cfg == nil {
		return &madmin.BucketTargets{}
	}
	topts := replication.ObjectOpts{Name: object}
	tgtArns := cfg.FilterTargetArns(topts)
	tgts = &madmin.BucketTargets{Targets: make([]madmin.BucketTarget, len(tgtArns))}
	for i, tgtArn := range tgtArns {
		tgt := globalBucketTargetSys.GetRemoteBucketTargetByArn(ctx, bucket, tgtArn)
		tgts.Targets[i] = tgt
	}

	return tgts
}

func proxyHeadToRepTarget(ctx context.Context, bucket, object string, rs *HTTPRangeSpec, opts ObjectOptions, proxyTargets *madmin.BucketTargets) (tgt *TargetClient, oi ObjectInfo, proxy proxyResult) {
	// this option is set when active-active replication is in place between site A -> B,
	// and site B does not have the object yet.
	if opts.ProxyRequest || (opts.ProxyHeaderSet && !opts.ProxyRequest) { // true only when site B sets MinIOSourceProxyRequest header
		return nil, oi, proxy
	}
	for _, t := range proxyTargets.Targets {
		tgt = globalBucketTargetSys.GetRemoteTargetClient(ctx, t.Arn)
		if tgt == nil || globalBucketTargetSys.isOffline(tgt.EndpointURL()) {
			continue
		}
		// if proxying explicitly disabled on remote target
		if tgt.disableProxy {
			continue
		}

		gopts := minio.GetObjectOptions{
			VersionID:            opts.VersionID,
			ServerSideEncryption: opts.ServerSideEncryption,
			Internal: minio.AdvancedGetOptions{
				ReplicationProxyRequest: "true",
			},
			PartNumber: opts.PartNumber,
		}
		if rs != nil {
			h, err := rs.ToHeader()
			if err != nil {
				logger.LogIf(ctx, fmt.Errorf("Invalid range header for %s/%s(%s) - %w", bucket, object, opts.VersionID, err))
				continue
			}
			gopts.Set(xhttp.Range, h)
		}

		objInfo, err := tgt.StatObject(ctx, t.TargetBucket, object, gopts)
		if err != nil {
			if isErrInvalidRange(ErrorRespToObjectError(err, bucket, object)) {
				return nil, oi, proxyResult{Err: err}
			}
			continue
		}

		tags, _ := tags.MapToObjectTags(objInfo.UserTags)
		oi = ObjectInfo{
			Bucket:                    bucket,
			Name:                      object,
			ModTime:                   objInfo.LastModified,
			Size:                      objInfo.Size,
			ETag:                      objInfo.ETag,
			VersionID:                 objInfo.VersionID,
			IsLatest:                  objInfo.IsLatest,
			DeleteMarker:              objInfo.IsDeleteMarker,
			ContentType:               objInfo.ContentType,
			Expires:                   objInfo.Expires,
			StorageClass:              objInfo.StorageClass,
			ReplicationStatusInternal: objInfo.ReplicationStatus,
			UserTags:                  tags.String(),
			ReplicationStatus:         replication.StatusType(objInfo.ReplicationStatus),
		}
		oi.UserDefined = make(map[string]string, len(objInfo.Metadata))
		for k, v := range objInfo.Metadata {
			oi.UserDefined[k] = v[0]
		}
		ce, ok := oi.UserDefined[xhttp.ContentEncoding]
		if !ok {
			ce, ok = oi.UserDefined[strings.ToLower(xhttp.ContentEncoding)]
		}
		if ok {
			oi.ContentEncoding = ce
		}
		return tgt, oi, proxyResult{Proxy: true}
	}
	return nil, oi, proxy
}

// get object info from replication target if active-active replication is in place and
// this node returns a 404
func proxyHeadToReplicationTarget(ctx context.Context, bucket, object string, rs *HTTPRangeSpec, opts ObjectOptions, proxyTargets *madmin.BucketTargets) (oi ObjectInfo, proxy proxyResult) {
	_, oi, proxy = proxyHeadToRepTarget(ctx, bucket, object, rs, opts, proxyTargets)
	return oi, proxy
}

func scheduleReplication(ctx context.Context, objInfo ObjectInfo, o ObjectLayer, dsc ReplicateDecision, opType replication.Type) {
	ri := ReplicateObjectInfo{ObjectInfo: objInfo, OpType: opType, Dsc: dsc, EventType: ReplicateIncoming}
	if dsc.Synchronous() {
		replicateObject(ctx, ri, o)
	} else {
		globalReplicationPool.queueReplicaTask(ri)
	}
	if sz, err := objInfo.GetActualSize(); err == nil {
		for arn := range dsc.targetsMap {
			globalReplicationStats.Update(objInfo.Bucket, arn, sz, 0, objInfo.ReplicationStatus, replication.StatusType(""), opType)
		}
	}
}

func scheduleReplicationDelete(ctx context.Context, dv DeletedObjectReplicationInfo, o ObjectLayer) {
	globalReplicationPool.queueReplicaDeleteTask(dv)
	for arn := range dv.ReplicationState.Targets {
		globalReplicationStats.Update(dv.Bucket, arn, 0, 0, replication.Pending, replication.StatusType(""), replication.DeleteReplicationType)
	}
	for arn := range dv.ReplicationState.PurgeTargets {
		globalReplicationStats.Update(dv.Bucket, arn, 0, 0, replication.Pending, replication.StatusType(""), replication.DeleteReplicationType)
	}
}

type replicationConfig struct {
	Config  *replication.Config
	remotes *madmin.BucketTargets
}

func (c replicationConfig) Empty() bool {
	return c.Config == nil
}

func (c replicationConfig) Replicate(opts replication.ObjectOpts) bool {
	return c.Config.Replicate(opts)
}

// Resync returns true if replication reset is requested
func (c replicationConfig) Resync(ctx context.Context, oi ObjectInfo, dsc *ReplicateDecision, tgtStatuses map[string]replication.StatusType) (r ResyncDecision) {
	if c.Empty() {
		return
	}

	// Now overlay existing object replication choices for target
	if oi.DeleteMarker {
		opts := replication.ObjectOpts{
			Name:           oi.Name,
			SSEC:           crypto.SSEC.IsEncrypted(oi.UserDefined),
			UserTags:       oi.UserTags,
			DeleteMarker:   oi.DeleteMarker,
			VersionID:      oi.VersionID,
			OpType:         replication.DeleteReplicationType,
			ExistingObject: true,
		}

		tgtArns := c.Config.FilterTargetArns(opts)
		// indicates no matching target with Existing object replication enabled.
		if len(tgtArns) == 0 {
			return
		}
		for _, t := range tgtArns {
			opts.TargetArn = t
			// Update replication decision for target based on existing object replciation rule.
			dsc.Set(newReplicateTargetDecision(t, c.Replicate(opts), false))
		}
		return c.resync(oi, dsc, tgtStatuses)
	}

	// Ignore previous replication status when deciding if object can be re-replicated
	objInfo := oi.Clone()
	objInfo.ReplicationStatusInternal = ""
	objInfo.VersionPurgeStatusInternal = ""
	objInfo.ReplicationStatus = ""
	objInfo.VersionPurgeStatus = ""
	delete(objInfo.UserDefined, xhttp.AmzBucketReplicationStatus)
	resyncdsc := mustReplicate(ctx, oi.Bucket, oi.Name, getMustReplicateOptions(objInfo, replication.ExistingObjectReplicationType, ObjectOptions{}))
	dsc = &resyncdsc
	return c.resync(oi, dsc, tgtStatuses)
}

// wrapper function for testability. Returns true if a new reset is requested on
// already replicated objects OR object qualifies for existing object replication
// and no reset requested.
func (c replicationConfig) resync(oi ObjectInfo, dsc *ReplicateDecision, tgtStatuses map[string]replication.StatusType) (r ResyncDecision) {
	r = ResyncDecision{
		targets: make(map[string]ResyncTargetDecision),
	}
	if c.remotes == nil {
		return
	}
	for _, tgt := range c.remotes.Targets {
		d, ok := dsc.targetsMap[tgt.Arn]
		if !ok {
			continue
		}
		if !d.Replicate {
			continue
		}
		r.targets[d.Arn] = resyncTarget(oi, tgt.Arn, tgt.ResetID, tgt.ResetBeforeDate, tgtStatuses[tgt.Arn])
	}
	return
}

func targetResetHeader(arn string) string {
	return fmt.Sprintf("%s-%s", ReservedMetadataPrefixLower+ReplicationReset, arn)
}

func resyncTarget(oi ObjectInfo, arn string, resetID string, resetBeforeDate time.Time, tgtStatus replication.StatusType) (rd ResyncTargetDecision) {
	rd = ResyncTargetDecision{
		ResetID:         resetID,
		ResetBeforeDate: resetBeforeDate,
	}
	rs, ok := oi.UserDefined[targetResetHeader(arn)]
	if !ok {
		rs, ok = oi.UserDefined[xhttp.MinIOReplicationResetStatus] // for backward compatibility
	}
	if !ok { // existing object replication is enabled and object version is unreplicated so far.
		if resetID != "" && oi.ModTime.Before(resetBeforeDate) { // trigger replication if `mc replicate reset` requested
			rd.Replicate = true
			return
		}
		// For existing object reset - this condition is needed
		rd.Replicate = tgtStatus == ""
		return
	}
	if resetID == "" || resetBeforeDate.Equal(timeSentinel) { // no reset in progress
		return
	}

	// if already replicated, return true if a new reset was requested.
	splits := strings.SplitN(rs, ";", 2)
	if len(splits) != 2 {
		return
	}
	newReset := splits[1] != resetID
	if !newReset && tgtStatus == replication.Completed {
		// already replicated and no reset requested
		return
	}
	rd.Replicate = newReset && oi.ModTime.Before(resetBeforeDate)
	return
}

const resyncTimeInterval = time.Minute * 1

// PersistToDisk persists in-memory resync metadata stats to disk at periodic intervals
func (s *replicationResyncer) PersistToDisk(ctx context.Context, objectAPI ObjectLayer) {
	resyncTimer := time.NewTimer(resyncTimeInterval)
	defer resyncTimer.Stop()

	// For each bucket name, store the last timestamp of the
	// successful save of replication status in the backend disks.
	lastResyncStatusSave := make(map[string]time.Time)

	for {
		select {
		case <-resyncTimer.C:
			s.RLock()
			for bucket, brs := range s.statusMap {
				var updt bool
				// Save the replication status if one resync to any bucket target is still not finished
				for _, st := range brs.TargetsMap {
					if st.LastUpdate.Equal(timeSentinel) {
						updt = true
						break
					}
				}
				// Save the replication status if a new stats update is found and not saved in the backend yet
				if brs.LastUpdate.After(lastResyncStatusSave[bucket]) {
					updt = true
				}
				if updt {
					if err := saveResyncStatus(ctx, bucket, brs, objectAPI); err != nil {
						logger.LogIf(ctx, fmt.Errorf("Could not save resync metadata to drive for %s - %w", bucket, err))
					} else {
						lastResyncStatusSave[bucket] = brs.LastUpdate
					}
				}
			}
			s.RUnlock()

			resyncTimer.Reset(resyncTimeInterval)
		case <-ctx.Done():
			// server could be restarting - need
			// to exit immediately
			return
		}
	}
}

const (
	resyncWorkerCnt        = 10 // limit of number of bucket resyncs is progress at any given time
	resyncParallelRoutines = 10 // number of parallel resync ops per bucket
)

func newresyncer() *replicationResyncer {
	rs := replicationResyncer{
		statusMap:      make(map[string]BucketReplicationResyncStatus),
		workerSize:     resyncWorkerCnt,
		resyncCancelCh: make(chan struct{}, resyncWorkerCnt),
		workerCh:       make(chan struct{}, resyncWorkerCnt),
	}
	for i := 0; i < rs.workerSize; i++ {
		rs.workerCh <- struct{}{}
	}
	return &rs
}

// mark status of replication resync on remote target for the bucket
func (s *replicationResyncer) markStatus(status ResyncStatusType, opts resyncOpts) {
	s.Lock()
	defer s.Unlock()

	m := s.statusMap[opts.bucket]
	st := m.TargetsMap[opts.arn]
	st.LastUpdate = UTCNow()
	st.ResyncStatus = status
	m.TargetsMap[opts.arn] = st
	m.LastUpdate = UTCNow()
	s.statusMap[opts.bucket] = m
}

// update replication resync stats for bucket's remote target
func (s *replicationResyncer) incStats(ts TargetReplicationResyncStatus, opts resyncOpts) {
	s.Lock()
	defer s.Unlock()
	m := s.statusMap[opts.bucket]
	st := m.TargetsMap[opts.arn]
	st.Object = ts.Object
	st.ReplicatedCount += ts.ReplicatedCount
	st.FailedCount += ts.FailedCount
	st.ReplicatedSize += ts.ReplicatedSize
	st.FailedSize += ts.FailedSize
	m.TargetsMap[opts.arn] = st
	m.LastUpdate = UTCNow()
	s.statusMap[opts.bucket] = m
}

// resyncBucket resyncs all qualifying objects as per replication rules for the target
// ARN
func (s *replicationResyncer) resyncBucket(ctx context.Context, objectAPI ObjectLayer, heal bool, opts resyncOpts) {
	select {
	case <-s.workerCh: // block till a worker is available
	case <-ctx.Done():
		return
	}

	resyncStatus := ResyncFailed
	defer func() {
		s.markStatus(resyncStatus, opts)
		globalSiteResyncMetrics.incBucket(opts, resyncStatus)
		s.workerCh <- struct{}{}
	}()
	// Allocate new results channel to receive ObjectInfo.
	objInfoCh := make(chan ObjectInfo)
	cfg, err := getReplicationConfig(ctx, opts.bucket)
	if err != nil {
		logger.LogIf(ctx, fmt.Errorf("Replication resync of %s for arn %s failed with %w", opts.bucket, opts.arn, err))
		return
	}
	tgts, err := globalBucketTargetSys.ListBucketTargets(ctx, opts.bucket)
	if err != nil {
		logger.LogIf(ctx, fmt.Errorf("Replication resync of %s for arn %s failed  %w", opts.bucket, opts.arn, err))
		return
	}
	rcfg := replicationConfig{
		Config:  cfg,
		remotes: tgts,
	}
	tgtArns := cfg.FilterTargetArns(
		replication.ObjectOpts{
			OpType:    replication.ResyncReplicationType,
			TargetArn: opts.arn,
		})
	if len(tgtArns) != 1 {
		logger.LogIf(ctx, fmt.Errorf("Replication resync failed for %s - arn specified %s is missing in the replication config", opts.bucket, opts.arn))
		return
	}
	tgt := globalBucketTargetSys.GetRemoteTargetClient(ctx, opts.arn)
	if tgt == nil {
		logger.LogIf(ctx, fmt.Errorf("Replication resync failed for %s - target could not be created for arn %s", opts.bucket, opts.arn))
		return
	}
	// mark resync status as resync started
	if !heal {
		s.markStatus(ResyncStarted, opts)
	}

	// Walk through all object versions - Walk() is always in ascending order needed to ensure
	// delete marker replicated to target after object version is first created.
	if err := objectAPI.Walk(ctx, opts.bucket, "", objInfoCh, ObjectOptions{}); err != nil {
		logger.LogIf(ctx, err)
		return
	}

	s.RLock()
	m := s.statusMap[opts.bucket]
	st := m.TargetsMap[opts.arn]
	s.RUnlock()
	var lastCheckpoint string
	if st.ResyncStatus == ResyncStarted || st.ResyncStatus == ResyncFailed {
		lastCheckpoint = st.Object
	}
	workers, err := workers.New(resyncParallelRoutines)
	for obj := range objInfoCh {
		select {
		case <-s.resyncCancelCh:
			resyncStatus = ResyncCanceled
			return
		case <-ctx.Done():
			return
		default:
		}
		if heal && lastCheckpoint != "" && lastCheckpoint != obj.Name {
			continue
		}
		lastCheckpoint = ""
		obj := obj
		workers.Take()
		go func() {
			defer workers.Give()
			roi := getHealReplicateObjectInfo(obj, rcfg)
			if !roi.ExistingObjResync.mustResync() {
				return
			}
			traceFn := s.trace(tgt.ResetID, fmt.Sprintf("%s/%s (%s)", opts.bucket, roi.Name, roi.VersionID))
			if roi.DeleteMarker || !roi.VersionPurgeStatus.Empty() {
				versionID := ""
				dmVersionID := ""
				if roi.VersionPurgeStatus.Empty() {
					dmVersionID = roi.VersionID
				} else {
					versionID = roi.VersionID
				}

				doi := DeletedObjectReplicationInfo{
					DeletedObject: DeletedObject{
						ObjectName:            roi.Name,
						DeleteMarkerVersionID: dmVersionID,
						VersionID:             versionID,
						ReplicationState:      roi.getReplicationState(),
						DeleteMarkerMTime:     DeleteMarkerMTime{roi.ModTime},
						DeleteMarker:          roi.DeleteMarker,
					},
					Bucket:    roi.Bucket,
					OpType:    replication.ExistingObjectReplicationType,
					EventType: ReplicateExistingDelete,
				}
				replicateDelete(ctx, doi, objectAPI)
			} else {
				roi.OpType = replication.ExistingObjectReplicationType
				roi.EventType = ReplicateExisting
				replicateObject(ctx, roi, objectAPI)
			}
			_, err = tgt.StatObject(ctx, tgt.Bucket, roi.Name, minio.StatObjectOptions{
				VersionID: roi.VersionID,
				Internal: minio.AdvancedGetOptions{
					ReplicationProxyRequest: "false",
				},
			})
			st := TargetReplicationResyncStatus{
				Object: roi.Name,
				Bucket: roi.Bucket,
			}
			success := true
			if err != nil {
				if roi.DeleteMarker && isErrMethodNotAllowed(ErrorRespToObjectError(err, opts.bucket, roi.Name)) {
					st.ReplicatedCount++
				} else {
					st.FailedCount++
					success = false
				}
			} else {
				st.ReplicatedCount++
				st.ReplicatedSize += roi.Size
			}
			s.incStats(st, opts)
			traceFn(err)
			globalSiteResyncMetrics.updateMetric(roi, success, opts.resyncID)
		}()
	}
	workers.Wait()
	resyncStatus = ResyncCompleted
}

// start replication resync for the remote target ARN specified
func (s *replicationResyncer) start(ctx context.Context, objAPI ObjectLayer, opts resyncOpts) error {
	if opts.bucket == "" {
		return fmt.Errorf("bucket name is empty")
	}
	if opts.arn == "" {
		return fmt.Errorf("target ARN specified for resync is empty")
	}
	// Check if the current bucket has quota restrictions, if not skip it
	cfg, err := getReplicationConfig(ctx, opts.bucket)
	if err != nil {
		return err
	}
	tgtArns := cfg.FilterTargetArns(
		replication.ObjectOpts{
			OpType:    replication.ResyncReplicationType,
			TargetArn: opts.arn,
		})

	if len(tgtArns) == 0 {
		return fmt.Errorf("arn %s specified for resync not found in replication config", opts.arn)
	}
	globalReplicationPool.resyncer.RLock()
	data, ok := globalReplicationPool.resyncer.statusMap[opts.bucket]
	globalReplicationPool.resyncer.RUnlock()
	if !ok {
		data, err = loadBucketResyncMetadata(ctx, opts.bucket, objAPI)
		if err != nil {
			return err
		}
	}
	// validate if resync is in progress for this arn
	for tArn, st := range data.TargetsMap {
		if opts.arn == tArn && (st.ResyncStatus == ResyncStarted || st.ResyncStatus == ResyncPending) {
			return fmt.Errorf("Resync of bucket %s is already in progress for remote bucket %s", opts.bucket, opts.arn)
		}
	}

	status := TargetReplicationResyncStatus{
		ResyncID:         opts.resyncID,
		ResyncBeforeDate: opts.resyncBefore,
		StartTime:        UTCNow(),
		ResyncStatus:     ResyncPending,
		Bucket:           opts.bucket,
	}
	data.TargetsMap[opts.arn] = status
	if err = saveResyncStatus(ctx, opts.bucket, data, objAPI); err != nil {
		return err
	}

	globalReplicationPool.resyncer.Lock()
	defer globalReplicationPool.resyncer.Unlock()
	brs, ok := globalReplicationPool.resyncer.statusMap[opts.bucket]
	if !ok {
		brs = BucketReplicationResyncStatus{
			Version:    resyncMetaVersion,
			TargetsMap: make(map[string]TargetReplicationResyncStatus),
		}
	}
	brs.TargetsMap[opts.arn] = status
	globalReplicationPool.resyncer.statusMap[opts.bucket] = brs
	go globalReplicationPool.resyncer.resyncBucket(GlobalContext, objAPI, false, opts)
	return nil
}

func (s *replicationResyncer) trace(resyncID string, path string) func(err error) {
	startTime := time.Now()
	return func(err error) {
		duration := time.Since(startTime)
		if globalTrace.NumSubscribers(madmin.TraceReplicationResync) > 0 {
			globalTrace.Publish(replicationResyncTrace(resyncID, startTime, duration, path, err))
		}
	}
}

func replicationResyncTrace(resyncID string, startTime time.Time, duration time.Duration, path string, err error) madmin.TraceInfo {
	var errStr string
	if err != nil {
		errStr = err.Error()
	}
	funcName := fmt.Sprintf("replication.(resyncID=%s)", resyncID)
	return madmin.TraceInfo{
		TraceType: madmin.TraceReplicationResync,
		Time:      startTime,
		NodeName:  globalLocalNodeName,
		FuncName:  funcName,
		Duration:  duration,
		Path:      path,
		Error:     errStr,
	}
}

// delete resync metadata from replication resync state in memory
func (p *ReplicationPool) deleteResyncMetadata(ctx context.Context, bucket string) {
	if p == nil {
		return
	}
	p.resyncer.Lock()
	delete(p.resyncer.statusMap, bucket)
	defer p.resyncer.Unlock()

	globalSiteResyncMetrics.deleteBucket(bucket)
}

// initResync - initializes bucket replication resync for all buckets.
func (p *ReplicationPool) initResync(ctx context.Context, buckets []BucketInfo, objAPI ObjectLayer) error {
	if objAPI == nil {
		return errServerNotInitialized
	}
	// Load bucket metadata sys in background
	go p.startResyncRoutine(ctx, buckets, objAPI)
	return nil
}

func (p *ReplicationPool) startResyncRoutine(ctx context.Context, buckets []BucketInfo, objAPI ObjectLayer) {
	r := rand.New(rand.NewSource(time.Now().UnixNano()))
	// Run the replication resync in a loop
	for {
		if err := p.loadResync(ctx, buckets, objAPI); err == nil {
			<-ctx.Done()
			return
		}
		duration := time.Duration(r.Float64() * float64(time.Minute))
		if duration < time.Second {
			// Make sure to sleep atleast a second to avoid high CPU ticks.
			duration = time.Second
		}
		time.Sleep(duration)
	}
}

// Loads bucket replication resync statuses into memory.
func (p *ReplicationPool) loadResync(ctx context.Context, buckets []BucketInfo, objAPI ObjectLayer) error {
	// Make sure only one node running resync on the cluster.
	ctx, cancel := globalLeaderLock.GetLock(ctx)
	defer cancel()

	for index := range buckets {
		meta, err := loadBucketResyncMetadata(ctx, buckets[index].Name, objAPI)
		if err != nil {
			if !errors.Is(err, errVolumeNotFound) {
				logger.LogIf(ctx, err)
			}
			continue
		}

		p.resyncer.Lock()
		p.resyncer.statusMap[buckets[index].Name] = meta
		p.resyncer.Unlock()
	}
	for index := range buckets {
		bucket := buckets[index].Name
		var tgts map[string]TargetReplicationResyncStatus
		p.resyncer.RLock()
		m, ok := p.resyncer.statusMap[bucket]
		if ok {
			tgts = m.cloneTgtStats()
		}
		p.resyncer.RUnlock()
		for arn, st := range tgts {
			switch st.ResyncStatus {
			case ResyncFailed, ResyncStarted, ResyncPending:
				go p.resyncer.resyncBucket(ctx, objAPI, true, resyncOpts{
					bucket:       bucket,
					arn:          arn,
					resyncID:     st.ResyncID,
					resyncBefore: st.ResyncBeforeDate,
				})
			}
		}
	}
	return nil
}

// load bucket resync metadata from disk
func loadBucketResyncMetadata(ctx context.Context, bucket string, objAPI ObjectLayer) (brs BucketReplicationResyncStatus, e error) {
	brs = newBucketResyncStatus(bucket)
	resyncDirPath := path.Join(bucketMetaPrefix, bucket, replicationDir)
	data, err := readConfig(GlobalContext, objAPI, pathJoin(resyncDirPath, resyncFileName))
	if err != nil && err != errConfigNotFound {
		return brs, err
	}
	if len(data) == 0 {
		// Seems to be empty.
		return brs, nil
	}
	if len(data) <= 4 {
		return brs, fmt.Errorf("replication resync: no data")
	}
	// Read resync meta header
	switch binary.LittleEndian.Uint16(data[0:2]) {
	case resyncMetaFormat:
	default:
		return brs, fmt.Errorf("resyncMeta: unknown format: %d", binary.LittleEndian.Uint16(data[0:2]))
	}
	switch binary.LittleEndian.Uint16(data[2:4]) {
	case resyncMetaVersion:
	default:
		return brs, fmt.Errorf("resyncMeta: unknown version: %d", binary.LittleEndian.Uint16(data[2:4]))
	}
	// OK, parse data.
	if _, err = brs.UnmarshalMsg(data[4:]); err != nil {
		return brs, err
	}

	switch brs.Version {
	case resyncMetaVersionV1:
	default:
		return brs, fmt.Errorf("unexpected resync meta version: %d", brs.Version)
	}
	return brs, nil
}

// save resync status to resync.bin
func saveResyncStatus(ctx context.Context, bucket string, brs BucketReplicationResyncStatus, objectAPI ObjectLayer) error {
	data := make([]byte, 4, brs.Msgsize()+4)

	// Initialize the resync meta header.
	binary.LittleEndian.PutUint16(data[0:2], resyncMetaFormat)
	binary.LittleEndian.PutUint16(data[2:4], resyncMetaVersion)

	buf, err := brs.MarshalMsg(data)
	if err != nil {
		return err
	}

	configFile := path.Join(bucketMetaPrefix, bucket, replicationDir, resyncFileName)
	return saveConfig(ctx, objectAPI, configFile, buf)
}

// getReplicationDiff returns un-replicated objects in a channel.
// If a non-nil channel is returned it must be consumed fully or
// the provided context must be canceled.
func getReplicationDiff(ctx context.Context, objAPI ObjectLayer, bucket string, opts madmin.ReplDiffOpts) (chan madmin.DiffInfo, error) {
	cfg, err := getReplicationConfig(ctx, bucket)
	if err != nil {
		logger.LogIf(ctx, err)
		return nil, err
	}
	tgts, err := globalBucketTargetSys.ListBucketTargets(ctx, bucket)
	if err != nil {
		logger.LogIf(ctx, err)
		return nil, err
	}

	objInfoCh := make(chan ObjectInfo, 10)
	if err := objAPI.Walk(ctx, bucket, opts.Prefix, objInfoCh, ObjectOptions{}); err != nil {
		logger.LogIf(ctx, err)
		return nil, err
	}
	rcfg := replicationConfig{
		Config:  cfg,
		remotes: tgts,
	}
	diffCh := make(chan madmin.DiffInfo, 4000)
	go func() {
		defer close(diffCh)
		for obj := range objInfoCh {
			if contextCanceled(ctx) {
				// Just consume input...
				continue
			}
			// Ignore object prefixes which are excluded
			// from versioning via the MinIO bucket versioning extension.
			if globalBucketVersioningSys.PrefixSuspended(bucket, obj.Name) {
				continue
			}
			roi := getHealReplicateObjectInfo(obj, rcfg)
			switch roi.ReplicationStatus {
			case replication.Completed, replication.Replica:
				if !opts.Verbose {
					continue
				}
				fallthrough
			default:
				// ignore pre-existing objects that don't satisfy replication rule(s)
				if roi.ReplicationStatus.Empty() && !roi.ExistingObjResync.mustResync() {
					continue
				}
				tgtsMap := make(map[string]madmin.TgtDiffInfo)
				for arn, st := range roi.TargetStatuses {
					if opts.ARN == "" || opts.ARN == arn {
						if !opts.Verbose && (st == replication.Completed || st == replication.Replica) {
							continue
						}
						tgtsMap[arn] = madmin.TgtDiffInfo{
							ReplicationStatus: st.String(),
						}
					}
				}
				for arn, st := range roi.TargetPurgeStatuses {
					if opts.ARN == "" || opts.ARN == arn {
						if !opts.Verbose && st == Complete {
							continue
						}
						t, ok := tgtsMap[arn]
						if !ok {
							t = madmin.TgtDiffInfo{}
						}
						t.DeleteReplicationStatus = string(st)
						tgtsMap[arn] = t
					}
				}
				select {
				case diffCh <- madmin.DiffInfo{
					Object:                  obj.Name,
					VersionID:               obj.VersionID,
					LastModified:            obj.ModTime,
					IsDeleteMarker:          obj.DeleteMarker,
					ReplicationStatus:       string(roi.ReplicationStatus),
					DeleteReplicationStatus: string(roi.VersionPurgeStatus),
					ReplicationTimestamp:    roi.ReplicationTimestamp,
					Targets:                 tgtsMap,
				}:
				case <-ctx.Done():
					continue
				}
			}
		}
	}()
	return diffCh, nil
}

// QueueReplicationHeal is a wrapper for queueReplicationHeal
func QueueReplicationHeal(ctx context.Context, bucket string, oi ObjectInfo, retryCount int) {
	// un-versioned or a prefix
	if oi.VersionID == "" || oi.ModTime.IsZero() {
		return
	}
	rcfg, _ := getReplicationConfig(ctx, bucket)
	tgts, _ := globalBucketTargetSys.ListBucketTargets(ctx, bucket)
	queueReplicationHeal(ctx, bucket, oi, replicationConfig{
		Config:  rcfg,
		remotes: tgts,
	}, retryCount)
}

// queueReplicationHeal enqueues objects that failed replication OR eligible for resyncing through
// an ongoing resync operation or via existing objects replication configuration setting.
func queueReplicationHeal(ctx context.Context, bucket string, oi ObjectInfo, rcfg replicationConfig, retryCount int) (roi ReplicateObjectInfo) {
	// un-versioned or a prefix
	if oi.VersionID == "" || oi.ModTime.IsZero() {
		return roi
	}

	if rcfg.Config == nil || rcfg.remotes == nil {
		return roi
	}
	roi = getHealReplicateObjectInfo(oi, rcfg)
	roi.RetryCount = uint32(retryCount)
	if !roi.Dsc.ReplicateAny() {
		return
	}
	// early return if replication already done, otherwise we need to determine if this
	// version is an existing object that needs healing.
	if oi.ReplicationStatus == replication.Completed && oi.VersionPurgeStatus.Empty() && !roi.ExistingObjResync.mustResync() {
		return
	}

	if roi.DeleteMarker || !roi.VersionPurgeStatus.Empty() {
		versionID := ""
		dmVersionID := ""
		if roi.VersionPurgeStatus.Empty() {
			dmVersionID = roi.VersionID
		} else {
			versionID = roi.VersionID
		}

		dv := DeletedObjectReplicationInfo{
			DeletedObject: DeletedObject{
				ObjectName:            roi.Name,
				DeleteMarkerVersionID: dmVersionID,
				VersionID:             versionID,
				ReplicationState:      roi.getReplicationState(),
				DeleteMarkerMTime:     DeleteMarkerMTime{roi.ModTime},
				DeleteMarker:          roi.DeleteMarker,
			},
			Bucket:    roi.Bucket,
			OpType:    replication.HealReplicationType,
			EventType: ReplicateHealDelete,
		}
		// heal delete marker replication failure or versioned delete replication failure
		if roi.ReplicationStatus == replication.Pending ||
			roi.ReplicationStatus == replication.Failed ||
			roi.VersionPurgeStatus == Failed || roi.VersionPurgeStatus == Pending {
			globalReplicationPool.queueReplicaDeleteTask(dv)
			return
		}
		// if replication status is Complete on DeleteMarker and existing object resync required
		if roi.ExistingObjResync.mustResync() && (roi.ReplicationStatus == replication.Completed || roi.ReplicationStatus.Empty()) {
			queueReplicateDeletesWrapper(dv, roi.ExistingObjResync)
			return
		}
		return
	}
	if roi.ExistingObjResync.mustResync() {
		roi.OpType = replication.ExistingObjectReplicationType
	}
	switch roi.ReplicationStatus {
	case replication.Pending, replication.Failed:
		roi.EventType = ReplicateHeal
		globalReplicationPool.queueReplicaTask(roi)
		return
	}
	if roi.ExistingObjResync.mustResync() {
		roi.EventType = ReplicateExisting
		globalReplicationPool.queueReplicaTask(roi)
	}
	return
}

const (
	mrfSaveInterval  = 5 * time.Minute
	mrfQueueInterval = 6 * time.Minute

	mrfRetryLimit = 3 // max number of retries before letting scanner catch up on this object version
	mrfMaxEntries = 1000000
)

func (p *ReplicationPool) persistMRF() {
	if !p.initialized() {
		return
	}

	var mu sync.Mutex
	entries := make(map[string]MRFReplicateEntry)
	mTimer := time.NewTimer(mrfSaveInterval)
	defer mTimer.Stop()
	saveMRFToDisk := func(drain bool) {
		mu.Lock()
		defer mu.Unlock()
		if len(entries) == 0 {
			return
		}
		cctx := p.ctx
		if drain {
			cctx = context.Background()
			// drain all mrf entries and save to disk
			for e := range p.mrfSaveCh {
				entries[e.versionID] = e
			}
		}
		// queue all entries for healing before overwriting the node mrf file
		p.queueMRFHeal()

		if err := p.saveMRFEntries(cctx, entries); err != nil {
			logger.LogOnceIf(p.ctx, fmt.Errorf("unable to persist replication failures to disk:%w", err), string(replicationSubsystem))
		}
		entries = make(map[string]MRFReplicateEntry)
	}
	for {
		select {
		case <-mTimer.C:
			saveMRFToDisk(false)
			mTimer.Reset(mrfSaveInterval)
		case <-p.ctx.Done():
			p.mrfStopCh <- struct{}{}
			close(p.mrfSaveCh)
			saveMRFToDisk(true)
			return
		case <-p.saveStateCh:
			saveMRFToDisk(true)
			return
		case e, ok := <-p.mrfSaveCh:
			if !ok {
				return
			}
			var cnt int
			mu.Lock()
			entries[e.versionID] = e
			cnt = len(entries)
			mu.Unlock()
			if cnt >= mrfMaxEntries {
				saveMRFToDisk(true)
			}
		}
	}
}

func (p *ReplicationPool) queueMRFSave(entry MRFReplicateEntry) {
	if !p.initialized() {
		return
	}
	if entry.RetryCount > mrfRetryLimit {
		return
	}
	select {
	case <-GlobalContext.Done():
		return
	case <-p.mrfStopCh:
		return
	default:
		select {
		case p.mrfSaveCh <- entry:
		default:
		}
	}
}

// save mrf entries to nodenamehex.bin
func (p *ReplicationPool) saveMRFEntries(ctx context.Context, entries map[string]MRFReplicateEntry) error {
	if !p.initialized() {
		return nil
	}

	if len(entries) == 0 {
		return nil
	}
	v := MRFReplicateEntries{
		Entries: entries,
		Version: mrfMetaVersionV1,
	}
	data := make([]byte, 4, v.Msgsize()+4)

	// Initialize the resync meta header.
	binary.LittleEndian.PutUint16(data[0:2], mrfMetaFormat)
	binary.LittleEndian.PutUint16(data[2:4], mrfMetaVersion)

	buf, err := v.MarshalMsg(data)
	if err != nil {
		return err
	}

	for _, diskPath := range globalEndpoints.LocalDisksPaths() {
		// write to first drive
		mrfDir := filepath.Join(diskPath, minioMetaBucket, replicationMRFDir)
		mrfFileName := filepath.Join(mrfDir, globalLocalNodeNameHex+".bin")
		if err := os.MkdirAll(mrfDir, 0o777); err != nil {
			return err
		}
		file, err := OpenFile(mrfFileName, os.O_CREATE|os.O_WRONLY|writeMode, 0o666)
		if err != nil {
			continue
		}
		defer file.Close()
		if _, err = file.Write(buf); err != nil {
			return err
		}
		break
	}
	return nil
}

// load mrf entries from disk
func (p *ReplicationPool) loadMRF(fileName string) (re MRFReplicateEntries, e error) {
	if !p.initialized() {
		return re, nil
	}
	file, err := Open(fileName)
	if err != nil {
		return re, err
	}
	defer file.Close()

	data, err := io.ReadAll(file)
	if err != nil {
		return re, err
	}
	if len(data) == 0 {
		// Seems to be empty.
		return re, nil
	}
	if len(data) <= 4 {
		return re, fmt.Errorf("replication mrf: no data")
	}
	// Read resync meta header
	switch binary.LittleEndian.Uint16(data[0:2]) {
	case mrfMetaFormat:
	default:
		return re, fmt.Errorf("replication mrf: unknown format: %d", binary.LittleEndian.Uint16(data[0:2]))
	}
	switch binary.LittleEndian.Uint16(data[2:4]) {
	case mrfMetaVersion:
	default:
		return re, fmt.Errorf("replication mrf: unknown version: %d", binary.LittleEndian.Uint16(data[2:4]))
	}
	// OK, parse data.
	if _, err = re.UnmarshalMsg(data[4:]); err != nil {
		return re, err
	}

	switch re.Version {
	case mrfMetaVersionV1:
	default:
		return re, fmt.Errorf("unexpected mrf meta version: %d", re.Version)
	}
	return re, nil
}

func (p *ReplicationPool) processMRF() {
	if !p.initialized() {
		return
	}
	pTimer := time.NewTimer(mrfQueueInterval)
	defer pTimer.Stop()
	for {
		select {
		case <-pTimer.C:
			// skip healing if all targets are offline
			var offlineCnt int
			tgts := globalBucketTargetSys.ListTargets(p.ctx, "", "")
			for _, tgt := range tgts {
				if globalBucketTargetSys.isOffline(tgt.URL()) {
					offlineCnt++
				}
			}
			if len(tgts) == offlineCnt {
				pTimer.Reset(mrfQueueInterval)
				continue
			}
			if err := p.queueMRFHeal(); err != nil && !osIsNotExist(err) {
				logger.LogIf(p.ctx, err)
			}
			pTimer.Reset(mrfQueueInterval)
		case <-p.ctx.Done():
			return
		}
	}
}

// process sends error logs to the heal channel for an attempt to heal replication.
func (p *ReplicationPool) queueMRFHeal() error {
	if !p.initialized() {
		return errServerNotInitialized
	}

	for _, diskPath := range globalEndpoints.LocalDisksPaths() {
		fileName := filepath.Join(diskPath, minioMetaBucket, replicationMRFDir, globalLocalNodeNameHex+".bin")
		mrfRec, err := p.loadMRF(fileName)
		if err != nil {
			return err
		}
		// finally delete the file after processing mrf entries
		os.Remove(fileName)

		// queue replication heal in a goroutine to avoid holding up mrf save routine
		go func(mrfRec MRFReplicateEntries) {
			for vID, e := range mrfRec.Entries {

				oi, err := p.objLayer.GetObjectInfo(p.ctx, e.Bucket, e.Object, ObjectOptions{
					VersionID: vID,
				})
				if err != nil {
					continue
				}
				QueueReplicationHeal(p.ctx, e.Bucket, oi, e.RetryCount)
			}
		}(mrfRec)
		break
	}

	return nil
}

// load replication stats from disk
func (p *ReplicationPool) loadStatsFromDisk() (rs map[string]BucketReplicationStats, e error) {
	if !p.initialized() {
		return map[string]BucketReplicationStats{}, nil
	}

	data, err := readConfig(p.ctx, p.objLayer, getReplicationStatsPath())
	if err != nil {
		if errors.Is(err, errConfigNotFound) {
			return rs, nil
		}
		return rs, err
	}

	if len(data) <= 4 {
		logger.LogIf(p.ctx, fmt.Errorf("replication stats: no data"))
		return map[string]BucketReplicationStats{}, nil
	}
	// Read repl stats meta header
	switch binary.LittleEndian.Uint16(data[0:2]) {
	case replStatsMetaFormat:
	default:
		return rs, fmt.Errorf("replication stats: unknown format: %d", binary.LittleEndian.Uint16(data[0:2]))
	}
	switch binary.LittleEndian.Uint16(data[2:4]) {
	case replStatsVersion:
	default:
		return rs, fmt.Errorf("replication stats: unknown version: %d", binary.LittleEndian.Uint16(data[2:4]))
	}
	ss := BucketStatsMap{}
	if _, err = ss.UnmarshalMsg(data[4:]); err != nil {
		return rs, err
	}
	rs = make(map[string]BucketReplicationStats, len(ss.Stats))
	for bucket, st := range ss.Stats {
		rs[bucket] = st.ReplicationStats
	}

	return rs, nil
}

func (p *ReplicationPool) initialized() bool {
	return !(p == nil || p.objLayer == nil)
}

func (p *ReplicationPool) saveStatsToDisk() {
	if !p.initialized() {
		return
	}
	ctx, cancel := globalLeaderLock.GetLock(p.ctx)
	defer cancel()
	sTimer := time.NewTimer(replStatsSaveInterval)
	defer sTimer.Stop()
	for {
		select {
		case <-sTimer.C:
			dui, err := loadDataUsageFromBackend(GlobalContext, newObjectLayerFn())
			if err == nil && !dui.LastUpdate.IsZero() {
				globalReplicationStats.getAllLatest(dui.BucketsUsage)
			}
			p.saveStats(p.ctx)
			sTimer.Reset(replStatsSaveInterval)
		case <-ctx.Done():
			return
		}
	}
}

// save replication stats to .minio.sys/buckets/replication/node-name.stats
func (p *ReplicationPool) saveStats(ctx context.Context) error {
	if !p.initialized() {
		return nil
	}

	data, err := globalReplicationStats.serializeStats()
	if data == nil {
		return err
	}
	return saveConfig(ctx, p.objLayer, getReplicationStatsPath(), data)
}

// getMRF returns MRF entries for this node.
func (p *ReplicationPool) getMRF(ctx context.Context, bucket string) (ch chan madmin.ReplicationMRF, err error) {
	mrfCh := make(chan madmin.ReplicationMRF, 100)
	go func() {
		defer close(mrfCh)
		for _, diskPath := range globalEndpoints.LocalDisksPaths() {
			file := filepath.Join(diskPath, minioMetaBucket, replicationMRFDir, globalLocalNodeNameHex+".bin")
			mrfRec, err := p.loadMRF(file)
			if err != nil {
				break
			}
			for vID, e := range mrfRec.Entries {
				if e.Bucket != bucket && bucket != "" {
					continue
				}
				select {
				case mrfCh <- madmin.ReplicationMRF{
					NodeName:   globalLocalNodeName,
					Object:     e.Object,
					VersionID:  vID,
					Bucket:     e.Bucket,
					RetryCount: e.RetryCount,
				}:
				case <-ctx.Done():
					return
				}
			}
		}
	}()

	return mrfCh, nil
}<|MERGE_RESOLUTION|>--- conflicted
+++ resolved
@@ -1129,11 +1129,7 @@
 	}
 
 	if globalBucketTargetSys.isOffline(tgt.EndpointURL()) {
-<<<<<<< HEAD
 		logger.LogOnceIf(ctx, fmt.Errorf("remote target is offline for bucket:%s arn:%s retry:%d", bucket, tgt.ARN, ri.RetryCount), "replication-target-offline"+tgt.ARN)
-=======
-		logger.LogOnceIf(ctx, fmt.Errorf("remote target is offline for bucket:%s arn:%s", bucket, tgt.ARN), "replication-target-offline-obj-"+tgt.ARN)
->>>>>>> 2d1cda20
 		sendEvent(eventArgs{
 			EventName:  event.ObjectReplicationNotTracked,
 			BucketName: bucket,
@@ -1283,11 +1279,7 @@
 	}
 
 	if globalBucketTargetSys.isOffline(tgt.EndpointURL()) {
-<<<<<<< HEAD
 		logger.LogOnceIf(ctx, fmt.Errorf("remote target is offline for bucket:%s arn:%s retry:%d", bucket, tgt.ARN, ri.RetryCount), "replication-target-offline-heal"+tgt.ARN)
-=======
-		logger.LogOnceIf(ctx, fmt.Errorf("remote target is offline for bucket:%s arn:%s", bucket, tgt.ARN), "replication-target-offline-all-"+tgt.ARN)
->>>>>>> 2d1cda20
 		sendEvent(eventArgs{
 			EventName:  event.ObjectReplicationNotTracked,
 			BucketName: bucket,
